# Copyright 2021-2022 Canonical Ltd.
#
# Licensed under the Apache License, Version 2.0 (the "License");
# you may not use this file except in compliance with the License.
# You may obtain a copy of the License at
#
# http://www.apache.org/licenses/LICENSE-2.0
#
# Unless required by applicable law or agreed to in writing, software
# distributed under the License is distributed on an "AS IS" BASIS,
# WITHOUT WARRANTIES OR CONDITIONS OF ANY KIND, either express or implied.
# See the License for the specific language governing permissions and
# limitations under the License.
#
# For further info, check https://github.com/canonical/charmcraft

"""Tests for the OCI Registry related functionality (code in store/registry.py)."""

import base64
import gzip
import hashlib
import io
import json
import sys
import tarfile
from unittest.mock import call, patch

import pytest
import requests
from craft_cli import CraftError

<<<<<<< HEAD
from charmcraft.store import registry
from charmcraft.store.registry import (
=======
from charmcraft import const
from charmcraft.commands.store import registry
from charmcraft.commands.store.registry import (
>>>>>>> b3ab8f39
    CONFIG_MIMETYPE,
    LAYER_MIMETYPE,
    MANIFEST_V2_MIMETYPE,
    OCTET_STREAM_MIMETYPE,
    ImageHandler,
    LocalDockerdInterface,
    OCIRegistry,
    assert_response_ok,
)

# -- tests for response verifications


def create_response(
    status_code=200, headers=None, raw_content=b"", json_content=None, content_type=None
):
    """Create a fake requests' response."""
    if headers is None:
        headers = {}

    if json_content is not None:
        headers.setdefault("Content-Type", content_type or "application/json")
        content_bytes = json.dumps(json_content).encode("utf8")
    else:
        content_bytes = raw_content

    resp = requests.Response()
    resp.status_code = status_code
    resp.raw = io.BytesIO(content_bytes)
    resp.headers = headers  # not case insensitive, but good enough
    return resp


def test_assert_response_ok_simple_json():
    """Simple case for a good response with JSON content."""
    test_content = {"foo": 2, "bar": 1}
    response = create_response(json_content=test_content)
    result = assert_response_ok(response)
    assert result == test_content


def test_assert_response_ok_not_json():
    """A good non-json response."""
    response = create_response(raw_content=b"stuff")
    result = assert_response_ok(response)
    assert result is None


def test_assert_response_ok_different_status():
    """A good response with a different status code."""
    test_content = {"foo": 2, "bar": 1}
    response = create_response(json_content=test_content, status_code=201)
    result = assert_response_ok(response, expected_status=201)
    assert result == test_content


def test_assert_response_errors_in_result():
    """Response is as expected but server flags errors."""
    errors = [{"foo": "bar"}]
    test_content = {"errors": errors}
    response = create_response(json_content=test_content)
    with pytest.raises(CraftError) as cm:
        assert_response_ok(response)
    assert str(cm.value) == f"Response with errors from server: {errors}"


def test_assert_response_bad_status_code_with_json_errors():
    """Different status code than expected, with the server including errors."""
    errors = [{"foo": "bar"}]
    test_content = {"errors": errors}
    response = create_response(status_code=404, json_content=test_content)
    with pytest.raises(CraftError) as cm:
        assert_response_ok(response)
    error = cm.value
    assert str(error) == "Wrong status code from server (expected=200, got=404)"
    assert error.details == f"errors={errors} headers={{'Content-Type': 'application/json'}}"


def test_assert_response_bad_status_code_with_extra_json_errors():
    """The server still including errors, weird content type."""
    errors = [{"foo": "bar"}]
    test_content = {"errors": errors}
    response = create_response(
        status_code=404,
        json_content=test_content,
        content_type="application/json;stuff",
    )
    with pytest.raises(CraftError) as cm:
        assert_response_ok(response)
    error = cm.value
    assert str(error) == "Wrong status code from server (expected=200, got=404)"
    assert error.details == f"errors={errors} headers={{'Content-Type': 'application/json;stuff'}}"


def test_assert_response_bad_status_code_blind():
    """Different status code than expected, no more info."""
    response = create_response(status_code=500, raw_content=b"stuff")
    with pytest.raises(CraftError) as cm:
        assert_response_ok(response)
    error = cm.value
    assert str(error) == "Wrong status code from server (expected=200, got=500)"
    assert error.details == "errors=None headers={}"


# -- tests for OCIRegistry auth & hit helpers


def test_auth_simple(responses):
    """Simple authentication."""
    responses.add(
        responses.GET,
        "https://auth.fakereg.com?service=test-service&scope=test-scope",
        json={"token": "test-token"},
    )

    ocireg = OCIRegistry("https://fakereg.com", "test-image")
    auth_info = {
        "realm": "https://auth.fakereg.com",
        "service": "test-service",
        "scope": "test-scope",
    }
    token = ocireg._authenticate(auth_info)
    assert token == "test-token"
    sent_auth_header = responses.calls[0].request.headers.get("Authorization")
    assert sent_auth_header is None


def test_auth_with_credentials(emitter, responses):
    """Authenticate passing credentials."""
    responses.add(
        responses.GET,
        "https://auth.fakereg.com?service=test-service&scope=test-scope",
        json={"token": "test-token"},
    )

    ocireg = OCIRegistry(
        "https://fakereg.com",
        "test-image",
        username="test-user",
        password="test-password",
    )
    auth_info = {
        "realm": "https://auth.fakereg.com",
        "service": "test-service",
        "scope": "test-scope",
    }
    token = ocireg._authenticate(auth_info)
    assert token == "test-token"
    sent_auth_header = responses.calls[0].request.headers.get("Authorization")
    expected_encoded = base64.b64encode(b"test-user:test-password")
    assert sent_auth_header == "Basic " + expected_encoded.decode("ascii")

    # generic auth indication is logged but NOT the credentials
    expected = f"Authenticating! {auth_info}"
    emitter.assert_trace(expected)


def test_auth_with_just_username(responses):
    """Authenticate passing credentials."""
    responses.add(
        responses.GET,
        "https://auth.fakereg.com?service=test-service&scope=test-scope",
        json={"token": "test-token"},
    )

    ocireg = OCIRegistry("https://fakereg.com", "test-image", username="test-user")
    auth_info = {
        "realm": "https://auth.fakereg.com",
        "service": "test-service",
        "scope": "test-scope",
    }
    token = ocireg._authenticate(auth_info)
    assert token == "test-token"
    sent_auth_header = responses.calls[0].request.headers.get("Authorization")
    expected_encoded = base64.b64encode(b"test-user:")
    assert sent_auth_header == "Basic " + expected_encoded.decode("ascii")


def test_hit_simple_initial_auth_ok(emitter, responses):
    """Simple GET with auth working at once."""
    # set the Registry with an initial token
    ocireg = OCIRegistry("https://fakereg.com", "test-image")
    ocireg.auth_token = "some auth token"

    # fake a 200 response
    responses.add(responses.GET, "https://fakereg.com/api/stuff")

    # try it
    response = ocireg._hit("GET", "https://fakereg.com/api/stuff")
    assert response == responses.calls[0].response

    # verify it authed ok
    sent_auth_header = responses.calls[0].request.headers.get("Authorization")
    assert sent_auth_header == "Bearer some auth token"

    # logged what it did
    expected = "Hitting the registry: GET https://fakereg.com/api/stuff"
    emitter.assert_trace(expected)


def test_hit_simple_re_auth_ok(responses):
    """Simple GET but needing to re-authenticate."""
    # set the Registry
    ocireg = OCIRegistry("https://fakereg.com", "test-image")
    ocireg.auth_token = "some auth token"

    # need to set up two responses!
    # - the 401 response with the proper info to re-auth
    # - the request that actually works
    headers = {
        "Www-Authenticate": (
            'Bearer realm="https://auth.fakereg.com/token",'
            'service="https://fakereg.com",scope="repository:library/stuff:pull"'
        )
    }
    responses.add(responses.GET, "https://fakereg.com/api/stuff", headers=headers, status=401)
    responses.add(responses.GET, "https://fakereg.com/api/stuff")

    # try it, isolating the re-authentication (tested separately above)
    with patch.object(ocireg, "_authenticate") as mock_auth:
        mock_auth.return_value = "new auth token"
        response = ocireg._hit("GET", "https://fakereg.com/api/stuff")
    assert response == responses.calls[1].response
    mock_auth.assert_called_with(
        {
            "realm": "https://auth.fakereg.com/token",
            "scope": "repository:library/stuff:pull",
            "service": "https://fakereg.com",
        }
    )

    # verify it authed ok both times, with corresponding tokens, and that it stored the new one
    sent_auth_header = responses.calls[0].request.headers.get("Authorization")
    assert sent_auth_header == "Bearer some auth token"
    sent_auth_header = responses.calls[1].request.headers.get("Authorization")
    assert sent_auth_header == "Bearer new auth token"
    assert ocireg.auth_token == "new auth token"


def test_hit_simple_re_auth_problems(responses):
    """Bad response from the re-authentication process."""
    ocireg = OCIRegistry("https://fakereg.com", "test-image")

    # set only one response, a 401 which is broken and all will end there
    headers = {"Www-Authenticate": "broken header"}
    responses.add(responses.GET, "https://fakereg.com/api/stuff", headers=headers, status=401)

    # try it, isolating the re-authentication (tested separately above)
    expected = (
        "Bad 401 response: Bearer not found; headers: {.*'Www-Authenticate': 'broken header'.*}"
    )
    with pytest.raises(CraftError, match=expected):
        ocireg._hit("GET", "https://fakereg.com/api/stuff")


def test_hit_different_method(responses):
    """Simple request using something else than GET."""
    # set the Registry with an initial token
    ocireg = OCIRegistry("https://fakereg.com", "test-image")
    ocireg.auth_token = "some auth token"

    # fake a 200 response
    responses.add(responses.POST, "https://fakereg.com/api/stuff")

    # try it
    response = ocireg._hit("POST", "https://fakereg.com/api/stuff")
    assert response == responses.calls[0].response


def test_hit_including_headers(responses):
    """A request including more headers."""
    # set the Registry with an initial token
    ocireg = OCIRegistry("https://fakereg.com", "test-image")
    ocireg.auth_token = "some auth token"

    # fake a 200 response
    responses.add(responses.POST, "https://fakereg.com/api/stuff")

    # try it
    response = ocireg._hit("POST", "https://fakereg.com/api/stuff", headers={"FOO": "bar"})
    assert response == responses.calls[0].response

    # check that it sent the requested header AND the automatic auth one
    sent_headers = responses.calls[0].request.headers
    assert sent_headers.get("FOO") == "bar"
    assert sent_headers.get("Authorization") == "Bearer some auth token"


def test_hit_extra_parameters(responses):
    """The request can include extra parameters."""
    ocireg = OCIRegistry("https://fakereg.com", "test-image")

    # fake a 200 response
    responses.add(responses.PUT, "https://fakereg.com/api/stuff")

    # try it
    response = ocireg._hit("PUT", "https://fakereg.com/api/stuff", data=b"test-payload")
    assert response == responses.calls[0].response
    assert responses.calls[0].request.body == b"test-payload"


def test_hit_no_log(emitter, responses):
    """Simple request but avoiding log."""
    # set the Registry with an initial token
    ocireg = OCIRegistry("https://fakereg.com", "test-image")
    ocireg.auth_token = "some auth token"

    # fake a 200 response
    responses.add(responses.PUT, "https://fakereg.com/api/stuff")

    # try it
    ocireg._hit("PUT", "https://fakereg.com/api/stuff", log=False)

    # nothing shown!
    emitter.assert_interactions(None)


# -- tests for other OCIRegistry helpers: checkers if stuff uploaded


def test_ociregistry_is_manifest_uploaded():
    """Check the simple call with correct path to the generic verifier."""
    ocireg = OCIRegistry("https://fakereg.com", "test-image")
    with patch.object(ocireg, "_is_item_already_uploaded") as mock_verifier:
        mock_verifier.return_value = "whatever"
        result = ocireg.is_manifest_already_uploaded("test-reference")
    assert result == "whatever"
    url = "https://fakereg.com/v2/test-image/manifests/test-reference"
    mock_verifier.assert_called_with(url)


def test_ociregistry_is_blob_uploaded():
    """Check the simple call with correct path to the generic verifier."""
    ocireg = OCIRegistry("https://fakereg.com", "test-image")
    with patch.object(ocireg, "_is_item_already_uploaded") as mock_verifier:
        mock_verifier.return_value = "whatever"
        result = ocireg.is_blob_already_uploaded("test-reference")
    assert result == "whatever"
    url = "https://fakereg.com/v2/test-image/blobs/test-reference"
    mock_verifier.assert_called_with(url)


def test_ociregistry_is_item_uploaded_simple_yes(responses):
    """Simple case for the item already uploaded."""
    ocireg = OCIRegistry("http://fakereg.com/", "test-image")
    url = "http://fakereg.com/v2/test-image/stuff/some-reference"
    responses.add(responses.HEAD, url)

    # try it
    result = ocireg._is_item_already_uploaded(url)
    assert result is True


def test_ociregistry_is_item_uploaded_simple_no(responses):
    """Simple case for the item NOT already uploaded."""
    ocireg = OCIRegistry("http://fakereg.com/", "test-image")
    url = "http://fakereg.com/v2/test-image/stuff/some-reference"
    responses.add(responses.HEAD, url, status=404)

    # try it
    result = ocireg._is_item_already_uploaded(url)
    assert result is False


@pytest.mark.parametrize("redir_status", [302, 307])
def test_ociregistry_is_item_uploaded_redirect(responses, redir_status):
    """The verification is redirected to somewhere else."""
    ocireg = OCIRegistry("http://fakereg.com/", "test-image")
    url1 = "http://fakereg.com/v2/test-image/stuff/some-reference"
    url2 = "http://fakereg.com/real-check/test-image/stuff/some-reference"
    responses.add(responses.HEAD, url1, status=redir_status, headers={"Location": url2})
    responses.add(responses.HEAD, url2, status=200)

    # try it
    result = ocireg._is_item_already_uploaded(url1)
    assert result is True


def test_ociregistry_is_item_uploaded_strange_response(responses, emitter):
    """Unexpected response."""
    ocireg = OCIRegistry("http://fakereg.com/", "test-image")
    url = "http://fakereg.com/v2/test-image/stuff/some-reference"
    responses.add(responses.HEAD, url, status=400, headers={"foo": "bar"})

    # try it
    result = ocireg._is_item_already_uploaded(url)
    assert result is False
    expected = (
        "Bad response when checking for uploaded "
        "'http://fakereg.com/v2/test-image/stuff/some-reference': 400 "
        "(headers={'Content-Type': 'text/plain', 'foo': 'bar'})"
    )
    emitter.assert_debug(expected)


# -- test for the OCIRegistry manifest upload


def test_ociregistry_upload_manifest_v2(responses, emitter):
    """Upload a V2 manifest."""
    ocireg = OCIRegistry("https://fakereg.com", "test-image")

    url = "https://fakereg.com/v2/test-image/manifests/test-reference"
    responses.add(responses.PUT, url, status=201)

    # try it
    raw_manifest_data = "test-manifest"
    ocireg.upload_manifest(raw_manifest_data, "test-reference")

    # check logs
    emitter.assert_progress("Uploading manifest with reference test-reference")
    emitter.assert_progress("Manifest uploaded OK")

    # check header and data sent
    assert responses.calls[0].request.headers["Content-Type"] == MANIFEST_V2_MIMETYPE
    assert responses.calls[0].request.body == raw_manifest_data.encode("ascii")


# -- tests for the OCIRegistry blob upload


def test_ociregistry_upload_blob_complete(tmp_path, emitter, responses, monkeypatch):
    """Complete upload of a binary to the registry."""
    ocireg = OCIRegistry("https://fakereg.com", "test-image")
    base_url = "https://fakereg.com/v2/test-image/"

    # fake the first initial response
    pump_url_1 = base_url + "fakeurl-1"
    responses.add(
        responses.POST,
        base_url + "blobs/uploads/",
        status=202,
        headers={"Location": pump_url_1, "Range": "0-0"},
    )

    # and the intermediate ones, chained
    pump_url_2 = base_url + "fakeurl-2"
    pump_url_3 = base_url + "fakeurl-3"
    pump_url_4 = base_url + "fakeurl-4"
    responses.add(responses.PATCH, pump_url_1, status=202, headers={"Location": pump_url_2})
    responses.add(responses.PATCH, pump_url_2, status=202, headers={"Location": pump_url_3})
    responses.add(responses.PATCH, pump_url_3, status=202, headers={"Location": pump_url_4})

    # finally, the closing url
    responses.add(
        responses.PUT,
        base_url + "fakeurl-4&digest=test-digest",
        status=201,
        headers={"Docker-Content-Digest": "test-digest"},
    )

    # prepare a fake content that will be pushed in 3 parts
    monkeypatch.setattr(registry, "CHUNK_SIZE", 3)
    bytes_source = tmp_path / "testfile"
    bytes_source.write_text("abcdefgh")

    # call!
    ocireg.upload_blob(bytes_source, 8, "test-digest")

    # check all the sent headers
    expected_headers_per_request = [
        {},  # nothing special in the initial one
        {
            "Content-Length": "3",
            "Content-Range": "0-3",
            "Content-Type": OCTET_STREAM_MIMETYPE,
        },
        {
            "Content-Length": "3",
            "Content-Range": "3-6",
            "Content-Type": OCTET_STREAM_MIMETYPE,
        },
        {
            "Content-Length": "2",
            "Content-Range": "6-8",
            "Content-Type": OCTET_STREAM_MIMETYPE,
        },
        {"Content-Length": "0", "Connection": "close"},  # closing
    ]
    for idx, expected_headers in enumerate(expected_headers_per_request):
        sent_headers = responses.calls[idx].request.headers
        for key, value in expected_headers.items():
            assert sent_headers.get(key) == value

    emitter.assert_interactions(
        [
            call("progress", "Getting URL to push the blob"),
            call(
                "trace",
                "Hitting the registry: POST https://fakereg.com/v2/test-image/blobs/uploads/",
            ),
            call("progress", "Got upload URL ok with range 0-0"),
            call("progress_bar", "Uploading...", 8),
            call("advance", 3),
            call("advance", 3),
            call("advance", 2),
            call("progress", "Closing the upload"),
            call(
                "trace",
                (
                    "Hitting the registry: PUT "
                    "https://fakereg.com/v2/test-image/fakeurl-4&digest=test-digest"
                ),
            ),
            call("progress", "Upload finished OK"),
        ]
    )


def test_ociregistry_upload_blob_bad_initial_response(responses):
    """Bad initial response when starting to upload."""
    ocireg = OCIRegistry("https://fakereg.com", "test-image")
    base_url = "https://fakereg.com/v2/test-image/"

    # fake the first initial response with problems
    responses.add(responses.POST, base_url + "blobs/uploads/", status=500)

    # call!
    msg = r"Wrong status code from server \(expected=202, got=500\).*"
    with pytest.raises(CraftError, match=msg):
        ocireg.upload_blob("test-filepath", 8, "test-digest")


def test_ociregistry_upload_blob_bad_upload_range(responses):
    """Received a broken range info."""
    ocireg = OCIRegistry("https://fakereg.com", "test-image")
    base_url = "https://fakereg.com/v2/test-image/"

    # fake the first initial response with problems
    responses.add(
        responses.POST,
        base_url + "blobs/uploads/",
        status=202,
        headers={"Location": "test-next-url", "Range": "9-9"},
    )

    # call!
    with pytest.raises(CraftError) as cm:
        ocireg.upload_blob("test-filepath", 8, "test-digest")
    error = cm.value
    assert str(error) == "Server error: bad range received"
    assert error.details == "Range='9-9'"


def test_ociregistry_upload_blob_resumed(tmp_path, emitter, responses):
    """The upload is resumed after server indication to do so."""
    ocireg = OCIRegistry("https://fakereg.com", "test-image")
    base_url = "https://fakereg.com/v2/test-image/"

    # fake the first initial response, indicating that the store has already the first 5 bytes
    pump_url_1 = base_url + "fakeurl-1"
    responses.add(
        responses.POST,
        base_url + "blobs/uploads/",
        status=202,
        headers={"Location": pump_url_1, "Range": "0-4"},
    )  # has bytes in position 0, 1, 2, 3 & 4

    # and the intermediate one
    pump_url_2 = base_url + "fakeurl-2"
    responses.add(responses.PATCH, pump_url_1, status=202, headers={"Location": pump_url_2})

    # finally, the closing url
    responses.add(
        responses.PUT,
        base_url + "fakeurl-2&digest=test-digest",
        status=201,
        headers={"Docker-Content-Digest": "test-digest"},
    )

    # prepare a fake content
    bytes_source = tmp_path / "testfile"
    bytes_source.write_text("abcdefgh")

    # call!
    ocireg.upload_blob(bytes_source, 8, "test-digest")

    # check all the sent headers
    expected_headers_per_request = [
        {},  # nothing special in the initial one
        {
            "Content-Length": "3",
            "Content-Range": "5-8",
            "Content-Type": OCTET_STREAM_MIMETYPE,
        },
        {"Content-Length": "0", "Connection": "close"},  # closing
    ]
    for idx, expected_headers in enumerate(expected_headers_per_request):
        sent_headers = responses.calls[idx].request.headers
        for key, value in expected_headers.items():
            assert sent_headers.get(key) == value

    emitter.assert_interactions(
        [
            call("progress", "Getting URL to push the blob"),
            call(
                "trace",
                "Hitting the registry: POST https://fakereg.com/v2/test-image/blobs/uploads/",
            ),
            call("progress", "Got upload URL ok with range 0-4"),
            call("progress_bar", "Uploading...", 8),
            call("advance", 5),
            call("advance", 3),
            call("progress", "Closing the upload"),
            call(
                "trace",
                (
                    "Hitting the registry: PUT "
                    "https://fakereg.com/v2/test-image/fakeurl-2&digest=test-digest"
                ),
            ),
            call("progress", "Upload finished OK"),
        ]
    )


def test_ociregistry_upload_blob_bad_response_middle(tmp_path, responses, monkeypatch):
    """Bad response from the server when pumping bytes."""
    ocireg = OCIRegistry("https://fakereg.com", "test-image")
    base_url = "https://fakereg.com/v2/test-image/"

    # fake the first initial response
    pump_url_1 = base_url + "fakeurl-1"
    responses.add(
        responses.POST,
        base_url + "blobs/uploads/",
        status=202,
        headers={"Location": pump_url_1, "Range": "0-0"},
    )

    # and the intermediate ones, chained, with a crash
    pump_url_2 = base_url + "fakeurl-2"
    responses.add(responses.PATCH, pump_url_1, status=202, headers={"Location": pump_url_2})
    responses.add(responses.PATCH, pump_url_2, status=504)

    # prepare a fake content that will be pushed in 3 parts
    monkeypatch.setattr(registry, "CHUNK_SIZE", 3)
    bytes_source = tmp_path / "testfile"
    bytes_source.write_text("abcdefgh")

    # call!
    msg = r"Wrong status code from server \(expected=202, got=504\).*"
    with pytest.raises(CraftError, match=msg):
        ocireg.upload_blob(bytes_source, 8, "test-digest")


def test_ociregistry_upload_blob_bad_response_closing(tmp_path, responses):
    """Bad response from the server when closing the upload."""
    ocireg = OCIRegistry("https://fakereg.com", "test-image")
    base_url = "https://fakereg.com/v2/test-image/"

    # fake the first initial response
    pump_url_1 = base_url + "fakeurl-1"
    responses.add(
        responses.POST,
        base_url + "blobs/uploads/",
        status=202,
        headers={"Location": pump_url_1, "Range": "0-0"},
    )

    # and the intermediate one
    pump_url_2 = base_url + "fakeurl-2"
    responses.add(responses.PATCH, pump_url_1, status=202, headers={"Location": pump_url_2})

    # finally, the closing url, crashing
    responses.add(responses.PUT, base_url + "fakeurl-2&digest=test-digest", status=502)

    # prepare a fake content
    bytes_source = tmp_path / "testfile"
    bytes_source.write_text("abcdefgh")

    # call!
    msg = r"Wrong status code from server \(expected=201, got=502\).*"
    with pytest.raises(CraftError, match=msg):
        ocireg.upload_blob(bytes_source, 8, "test-digest")


def test_ociregistry_upload_blob_bad_final_digest(tmp_path, responses):
    """Bad digest from server after closing the upload."""
    ocireg = OCIRegistry("https://fakereg.com", "test-image")
    base_url = "https://fakereg.com/v2/test-image/"

    # fake the first initial response
    pump_url_1 = base_url + "fakeurl-1"
    responses.add(
        responses.POST,
        base_url + "blobs/uploads/",
        status=202,
        headers={"Location": pump_url_1, "Range": "0-0"},
    )

    # and the intermediate one
    pump_url_2 = base_url + "fakeurl-2"
    responses.add(responses.PATCH, pump_url_1, status=202, headers={"Location": pump_url_2})

    # finally, the closing url, bad digest
    responses.add(
        responses.PUT,
        base_url + "fakeurl-2&digest=test-digest",
        status=201,
        headers={"Docker-Content-Digest": "somethingelse"},
    )

    # prepare a fake content
    bytes_source = tmp_path / "testfile"
    bytes_source.write_text("abcdefgh")

    # call!
    msg = "Server error: the upload is corrupted"
    with pytest.raises(CraftError, match=msg):
        ocireg.upload_blob(bytes_source, 8, "test-digest")


# -- tests for the ImageHandler helpers and functionalities


def test_localdockerinterface_get_info_by_id_ok(responses, emitter):
    """Get image info ok."""
    test_image_info = {"some": "stuff"}
    responses.add(
        responses.GET,
        LocalDockerdInterface.dockerd_socket_baseurl + "/images/test-id/json",
        json=test_image_info,
    )
    ldi = LocalDockerdInterface()
    resp = ldi.get_image_info_from_id("test-id")
    assert resp == test_image_info

    emitter.assert_interactions(None)


def test_localdockerinterface_get_info_by_id_not_found(responses, emitter):
    """Get image info for something that is not there."""
    # return 404, which means that the image was not found
    responses.add(
        responses.GET,
        LocalDockerdInterface.dockerd_socket_baseurl + "/images/test-id/json",
        status=404,
    )
    ldi = LocalDockerdInterface()
    resp = ldi.get_image_info_from_id("test-id")
    assert resp is None

    emitter.assert_interactions(None)


def test_localdockerinterface_get_info_by_id_bad_response(responses, emitter):
    """Docker answered badly when checking for the image."""
    # weird dockerd behaviour
    responses.add(
        responses.GET,
        LocalDockerdInterface.dockerd_socket_baseurl + "/images/test-id/json",
        status=500,
    )
    ldi = LocalDockerdInterface()
    resp = ldi.get_image_info_from_id("test-id")
    assert resp is None

    emitter.assert_debug("Bad response when validating local image: 500")


def test_localdockerinterface_get_info_by_id_disconnected(emitter, responses):
    """No daemon to talk to (see responses used as fixture but no listening)."""
    ldi = LocalDockerdInterface()
    resp = ldi.get_image_info_from_id("test-id")
    assert resp is None

    emitter.assert_debug(
        "Cannot connect to /var/run/docker.sock , please ensure dockerd is running."
    )


def test_localdockerinterface_get_info_by_digest_ok(responses, emitter):
    """Get image info ok."""
    test_image_info_1 = {"some": "stuff", "RepoDigests": ["name @ sha256:test-digest", "other"]}
    test_image_info_2 = {"some": "stuff", "RepoDigests": ["foo", "bar"]}
    test_search_respoonse = [test_image_info_1, test_image_info_2]
    responses.add(
        responses.GET,
        LocalDockerdInterface.dockerd_socket_baseurl + "/images/json",
        json=test_search_respoonse,
    )
    ldi = LocalDockerdInterface()
    resp = ldi.get_image_info_from_digest("sha256:test-digest")
    assert resp == test_image_info_1

    emitter.assert_interactions(None)


def test_localdockerinterface_get_info_by_digest_not_found(responses, emitter):
    """Get image info for something that is not there."""
    test_image_info_1 = {"some": "stuff", "RepoDigests": ["other"]}
    test_image_info_2 = {"some": "stuff", "RepoDigests": ["foo", "bar"]}
    test_search_respoonse = [test_image_info_1, test_image_info_2]
    responses.add(
        responses.GET,
        LocalDockerdInterface.dockerd_socket_baseurl + "/images/json",
        json=test_search_respoonse,
    )
    ldi = LocalDockerdInterface()
    resp = ldi.get_image_info_from_digest("sha256:test-digest")
    assert resp is None

    emitter.assert_interactions(None)


def test_localdockerinterface_get_info_by_digest_none_digest(responses, emitter):
    """Get image info for something that is not there."""
    test_image_info_1 = {"some": "stuff", "RepoDigests": None}
    test_search_respoonse = [test_image_info_1]
    responses.add(
        responses.GET,
        LocalDockerdInterface.dockerd_socket_baseurl + "/images/json",
        json=test_search_respoonse,
    )
    ldi = LocalDockerdInterface()
    resp = ldi.get_image_info_from_digest("sha256:test-digest")
    assert resp is None

    emitter.assert_interactions(None)


def test_localdockerinterface_get_info_by_digest_bad_response(responses, emitter):
    """Docker answered badly when checking for the image."""
    # weird dockerd behaviour
    responses.add(
        responses.GET,
        LocalDockerdInterface.dockerd_socket_baseurl + "/images/json",
        status=500,
    )
    ldi = LocalDockerdInterface()
    resp = ldi.get_image_info_from_digest("sha256:test-digest")
    assert resp is None

    emitter.assert_debug("Bad response when validating local image: 500")


def test_localdockerinterface_get_info_by_digest_disconnected(emitter, responses):
    """No daemon to talk to (see responses used as fixture but no listening)."""
    ldi = LocalDockerdInterface()
    resp = ldi.get_image_info_from_digest("sha256:test-digest")
    assert resp is None

    emitter.assert_debug(
        "Cannot connect to /var/run/docker.sock , please ensure dockerd is running."
    )


def test_localdockerinterface_get_streamed_content(responses):
    """Get the content streamed."""

    class AuditableBufferedReader(io.BufferedReader):
        """BufferedReader that records the size of each reading."""

        _test_read_chunks = []

        def read(self, size):
            self._test_read_chunks.append(size)
            return super().read(size)

    test_content = AuditableBufferedReader(io.BytesIO(b"123456789"))
    responses.add(
        responses.GET,
        LocalDockerdInterface.dockerd_socket_baseurl + "/images/test-id/get",
        body=test_content,
    )
    ldi = LocalDockerdInterface()
    resp = ldi.get_streamed_image_content("test-id")
    assert test_content._test_read_chunks == []

    chunk_size = 5
    streamed = resp.iter_content(chunk_size)
    assert next(streamed) == b"12345"
    assert test_content._test_read_chunks == [chunk_size]
    assert next(streamed) == b"6789"
    assert test_content._test_read_chunks == [chunk_size, chunk_size]
    with pytest.raises(StopIteration):
        next(streamed)


class FakeRegistry:
    """A fake registry to mimic behaviour of the real one and record actions."""

    def __init__(self, image_name=None):
        self.image_name = image_name
        self.stored_manifests = {}
        self.stored_blobs = {}

    def is_manifest_already_uploaded(self, reference):
        return reference in self.stored_manifests

    def upload_manifest(self, content, reference, multiple_manifest=False):
        self.stored_manifests[reference] = (content, multiple_manifest)

    def get_manifest(self, reference):
        return self.stored_manifests[reference]

    def is_blob_already_uploaded(self, reference):
        return reference in self.stored_blobs

    def upload_blob(self, filepath, size, digest):
        self.stored_blobs[digest] = (open(filepath, "rb").read(), size)


class FakeDockerd:
    """A fake dockerd interface to mimic behaviour of the real one."""

    def __init__(self, image_id, image_info, image_content):
        self.image_info = image_info
        self.image_content = image_content
        self.used_id = image_id

    def get_streamed_image_content(self, image_id):
        assert image_id == self.used_id

        class FakeResponse:
            def __init__(self, content):
                self.content = io.BytesIO(content)

            def iter_content(self, chunk_size):
                while True:
                    chunk = self.content.read(chunk_size)
                    if not chunk:
                        break
                    yield chunk

        return FakeResponse(self.image_content)


def test_imagehandler_check_in_registry_yes():
    """Check if an image is in the registry and find it."""
    fake_registry = FakeRegistry()
    fake_registry.stored_manifests["test-reference"] = (
        None,
        "test-digest",
        "test-manifest",
    )

    im = ImageHandler(fake_registry)
    result = im.check_in_registry("test-reference")
    assert result is True


def test_imagehandler_check_in_registry_no():
    """Check if an image is in the registry and don't find it."""
    fake_registry = FakeRegistry()

    im = ImageHandler(fake_registry)
    result = im.check_in_registry("test-reference")
    assert result is False


def test_imagehandler_extract_file_simple(tmp_path, emitter):
    """Extract a file from the tarfile and gets its info."""
    # create a tar file with one file inside
    test_content = b"test content for the sample file"
    sample_file = tmp_path / "testfile.txt"
    sample_file.write_bytes(test_content)
    tar_filepath = tmp_path / "testfile.tar"
    with tarfile.open(tar_filepath, "w") as tar:
        tar.add(sample_file, "testfile.txt")

    im = ImageHandler("registry")
    with tarfile.open(tar_filepath, "r") as tar:
        tmp_filepath, size, digest = im._extract_file(tar, "testfile.txt")

    assert size == len(test_content)
    assert digest == "sha256:" + hashlib.sha256(test_content).hexdigest()
    assert open(tmp_filepath, "rb").read() == test_content

    emitter.assert_progress("Extracting file 'testfile.txt' from local tar (compress=False)")


def test_imagehandler_extract_file_compressed_ok(tmp_path, emitter):
    """Extract a file from the tarfile and gets its info after compressed."""
    # create a tar file with one file inside
    test_content = b"test content for the sample file"
    sample_file = tmp_path / "testfile.txt"
    sample_file.write_bytes(test_content)
    tar_filepath = tmp_path / "testfile.tar"
    with tarfile.open(tar_filepath, "w") as tar:
        tar.add(sample_file, "testfile.txt")

    im = ImageHandler("registry")
    with tarfile.open(tar_filepath, "r") as tar:
        tmp_filepath, size, digest = im._extract_file(tar, "testfile.txt", compress=True)

    compressed_content = open(tmp_filepath, "rb").read()
    assert size == len(compressed_content)
    assert digest == "sha256:" + hashlib.sha256(compressed_content).hexdigest()
    assert gzip.decompress(compressed_content) == test_content

    emitter.assert_progress("Extracting file 'testfile.txt' from local tar (compress=True)")


def test_imagehandler_extract_file_compressed_deterministic(tmp_path, emitter):
    """Different compressions for the same file give the exact same data."""
    # create a tar file with one file inside
    test_content = b"test content for the sample file"
    sample_file = tmp_path / "testfile.txt"
    sample_file.write_bytes(test_content)
    tar_filepath = tmp_path / "testfile.tar"
    with tarfile.open(tar_filepath, "w") as tar:
        tar.add(sample_file, "testfile.txt")

    im = ImageHandler("registry")
    with tarfile.open(tar_filepath, "r") as tar:
        _, _, digest1 = im._extract_file(tar, "testfile.txt", compress=True)
        _, _, digest2 = im._extract_file(tar, "testfile.txt", compress=True)

    assert digest1 == digest2


def test_imagehandler_uploadblob_first_time(emitter, tmp_path):
    """Upload a blob for the first time."""
    tmp_file = tmp_path / "somebinary.dat"
    tmp_file.write_text("testcontent")

    fake_registry = FakeRegistry()

    im = ImageHandler(fake_registry)
    im._upload_blob(str(tmp_file), 20, "superdigest")

    # check it was uploaded
    assert fake_registry.stored_blobs["superdigest"] == (b"testcontent", 20)

    # verify the file is cleaned
    assert not tmp_file.exists()

    emitter.assert_interactions(None)


def test_imagehandler_uploadblob_duplicated(emitter, tmp_path):
    """Upload a blob that was already there."""
    tmp_file = tmp_path / "somebinary.dat"
    tmp_file.write_text("testcontent")

    fake_registry = FakeRegistry()
    # add the entry for the blob, the value is not important
    fake_registry.stored_blobs["superdigest"] = None

    im = ImageHandler(fake_registry)
    im._upload_blob(str(tmp_file), 20, "superdigest")

    # check it was NOT uploaded again
    assert fake_registry.stored_blobs["superdigest"] is None

    # verify the file is cleaned
    assert not tmp_file.exists()

    emitter.assert_progress("Blob was already uploaded")


@pytest.mark.skipif(sys.platform == "win32", reason="Windows not [yet] supported")
def test_imagehandler_uploadfromlocal_complete(emitter, tmp_path, responses, monkeypatch):
    """Complete process of uploading a local image."""
    # fake an image in disk (a tar file with config, layers, and a manifest)."""
    test_tar_image = tmp_path / "test-image.tar"
    test_tar_config_content = b"fake config for the image"
    test_tar_layer1_content = b"fake first layer content for the image"
    test_tar_layer2_content = b"fake second layer content for the image"
    test_manifest_content = json.dumps(
        [
            {
                "Config": const.JUJU_CONFIG_FILENAME,
                "Layers": ["layer1.bin", "layer2.bin"],
            }
        ]
    ).encode("ascii")
    tar_file = tarfile.TarFile(test_tar_image, "w")
    tar_content = [
        ("manifest.json", test_manifest_content),
        (const.JUJU_CONFIG_FILENAME, test_tar_config_content),
        ("layer1.bin", test_tar_layer1_content),
        ("layer2.bin", test_tar_layer2_content),
    ]
    for name, content in tar_content:
        ti = tarfile.TarInfo(name)
        ti.size = len(content)
        tar_file.addfile(ti, fileobj=io.BytesIO(content))
    tar_file.close()

    # prepare the image info
    image_size = test_tar_image.stat().st_size
    image_id = "test-image-id"
    image_info = {"Size": image_size, "Id": image_id, "foobar": "etc"}
    fakedockerd = FakeDockerd(image_id, image_info, test_tar_image.read_bytes())
    monkeypatch.setattr(registry, "LocalDockerdInterface", lambda: fakedockerd)

    # ensure two reads from that image, so we can properly test progress
    image_read_from_dockerd_size_1 = int(image_size * 0.7)
    image_read_from_dockerd_size_2 = image_size - image_read_from_dockerd_size_1
    monkeypatch.setattr(registry, "CHUNK_SIZE", image_read_from_dockerd_size_1)

    fake_registry = FakeRegistry()
    im = ImageHandler(fake_registry)
    main_call_result = im.upload_from_local(image_info)

    # check the uploaded blobs: first the config (as is), then the layers (compressed)
    (
        uploaded_config,
        uploaded_layer1,
        uploaded_layer2,
    ) = fake_registry.stored_blobs.items()

    (u_config_digest, (u_config_content, u_config_size)) = uploaded_config
    assert u_config_content == test_tar_config_content
    assert u_config_size == len(u_config_content)
    assert u_config_digest == "sha256:" + hashlib.sha256(u_config_content).hexdigest()

    (u_layer1_digest, (u_layer1_content, u_layer1_size)) = uploaded_layer1
    assert gzip.decompress(u_layer1_content) == test_tar_layer1_content
    assert u_layer1_size == len(u_layer1_content)
    assert u_layer1_digest == "sha256:" + hashlib.sha256(u_layer1_content).hexdigest()

    (u_layer2_digest, (u_layer2_content, u_layer2_size)) = uploaded_layer2
    assert gzip.decompress(u_layer2_content) == test_tar_layer2_content
    assert u_layer2_size == len(u_layer2_content)
    assert u_layer2_digest == "sha256:" + hashlib.sha256(u_layer2_content).hexdigest()

    # check the uploaded manifest metadata and real content
    (uploaded_manifest,) = fake_registry.stored_manifests.items()
    (u_manifest_digest, (u_manifest_content, u_manifest_multiple)) = uploaded_manifest
    assert (
        u_manifest_digest
        == "sha256:" + hashlib.sha256(u_manifest_content.encode("utf8")).hexdigest()
    )
    assert u_manifest_multiple is False

    # the response from the function we're testing is the final remote digest
    assert main_call_result == u_manifest_digest

    u_manifest = json.loads(u_manifest_content)
    assert u_manifest["mediaType"] == MANIFEST_V2_MIMETYPE
    assert u_manifest["schemaVersion"] == 2

    assert u_manifest["config"] == {
        "digest": u_config_digest,
        "mediaType": CONFIG_MIMETYPE,
        "size": u_config_size,
    }

    assert u_manifest["layers"] == [
        {
            "digest": u_layer1_digest,
            "mediaType": LAYER_MIMETYPE,
            "size": u_layer1_size,
        },
        {
            "digest": u_layer2_digest,
            "mediaType": LAYER_MIMETYPE,
            "size": u_layer2_size,
        },
    ]

    # check the output logs
    emitter.assert_interactions(
        [
            call("progress", f"Getting the image from the local repo; size={image_size}"),
            call("progress_bar", "Reading image...", image_size),
            call("advance", image_read_from_dockerd_size_1),
            call("advance", image_read_from_dockerd_size_2),
            call("progress", "Extracting file 'config.yaml' from local tar (compress=False)"),
            call(
                "progress",
                f"Uploading config blob, size={u_config_size}, digest={u_config_digest}",
            ),
            call("progress", "Extracting file 'layer1.bin' from local tar (compress=True)"),
            call(
                "progress",
                "Uploading layer blob 1/2, size={}, digest={}".format(
                    u_layer1_size, u_layer1_digest
                ),
            ),
            call("progress", "Extracting file 'layer2.bin' from local tar (compress=True)"),
            call(
                "progress",
                "Uploading layer blob 2/2, size={}, digest={}".format(
                    u_layer2_size, u_layer2_digest
                ),
            ),
        ]
    )


@pytest.mark.skipif(sys.platform == "win32", reason="Windows not [yet] supported")
def test_imagehandler_uploadfromlocal_no_config(emitter, tmp_path, monkeypatch):
    """Particular case of a manifest without config."""
    # fake an image in disk (a tar file with NO config, a layer, and a manifest)."""
    test_tar_image = tmp_path / "test-image.tar"
    test_tar_layer_content = b"fake layer content for the image"
    test_manifest_content = json.dumps(
        [
            {
                "Layers": ["layer.bin"],
            }
        ]
    ).encode("ascii")
    tar_file = tarfile.TarFile(test_tar_image, "w")
    tar_content = [
        ("manifest.json", test_manifest_content),
        ("layer.bin", test_tar_layer_content),
    ]
    for name, content in tar_content:
        ti = tarfile.TarInfo(name)
        ti.size = len(content)
        tar_file.addfile(ti, fileobj=io.BytesIO(content))
    tar_file.close()

    # return 200 with the image info
    image_size = test_tar_image.stat().st_size
    image_id = "test-image-id"
    image_info = {"Size": image_size, "Id": image_id, "foobar": "etc"}
    fakedockerd = FakeDockerd(image_id, image_info, test_tar_image.read_bytes())
    monkeypatch.setattr(registry, "LocalDockerdInterface", lambda: fakedockerd)

    fake_registry = FakeRegistry()
    im = ImageHandler(fake_registry)
    main_call_result = im.upload_from_local(image_info)

    # check the uploaded blob: just the compressed layer
    (uploaded_layer,) = fake_registry.stored_blobs.items()

    (u_layer_digest, (u_layer_content, u_layer_size)) = uploaded_layer
    assert gzip.decompress(u_layer_content) == test_tar_layer_content
    assert u_layer_size == len(u_layer_content)
    assert u_layer_digest == "sha256:" + hashlib.sha256(u_layer_content).hexdigest()

    # check the uploaded manifest metadata and real content
    (uploaded_manifest,) = fake_registry.stored_manifests.items()
    (u_manifest_digest, (u_manifest_content, u_manifest_multiple)) = uploaded_manifest
    assert (
        u_manifest_digest
        == "sha256:" + hashlib.sha256(u_manifest_content.encode("utf8")).hexdigest()
    )
    assert u_manifest_multiple is False

    # the response from the function we're testing is the final remote digest
    assert main_call_result == u_manifest_digest

    u_manifest = json.loads(u_manifest_content)
    assert u_manifest["mediaType"] == MANIFEST_V2_MIMETYPE
    assert u_manifest["schemaVersion"] == 2

    assert "config" not in u_manifest
    assert u_manifest["layers"] == [
        {
            "digest": u_layer_digest,
            "mediaType": LAYER_MIMETYPE,
            "size": u_layer_size,
        }
    ]

    # check the output logs
    emitter.assert_interactions(
        [
            call("progress", f"Getting the image from the local repo; size={image_size}"),
            call("progress_bar", "Reading image...", image_size),
            call("advance", image_size),
            call("progress", "Extracting file 'layer.bin' from local tar (compress=True)"),
            call(
                "progress",
                "Uploading layer blob 1/1, size={}, digest={}".format(
                    u_layer_size, u_layer_digest
                ),
            ),
        ]
    )<|MERGE_RESOLUTION|>--- conflicted
+++ resolved
@@ -29,14 +29,9 @@
 import requests
 from craft_cli import CraftError
 
-<<<<<<< HEAD
+from charmcraft import const
 from charmcraft.store import registry
 from charmcraft.store.registry import (
-=======
-from charmcraft import const
-from charmcraft.commands.store import registry
-from charmcraft.commands.store.registry import (
->>>>>>> b3ab8f39
     CONFIG_MIMETYPE,
     LAYER_MIMETYPE,
     MANIFEST_V2_MIMETYPE,
