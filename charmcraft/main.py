--- conflicted
+++ resolved
@@ -21,12 +21,8 @@
 from collections import namedtuple
 
 from charmcraft import helptexts
-<<<<<<< HEAD
-from charmcraft.commands import version, build, store, init
+from charmcraft.commands import version, build, store, init, pack
 from charmcraft.config import Config
-=======
-from charmcraft.commands import version, build, store, init, pack
->>>>>>> 8a81b135
 from charmcraft.cmdbase import CommandError, BaseCommand
 from charmcraft.logsetup import message_handler
 
@@ -67,13 +63,8 @@
             help_text = helptexts.get_usage_message('charmcraft', msg)
         else:
             cmd_class, group = all_commands[parsed_args.command_to_help]
-<<<<<<< HEAD
             cmd = cmd_class(group, None)
-            parser = CustomArgumentParser(prog=cmd.name)
-=======
-            cmd = cmd_class(group)
             parser = CustomArgumentParser(prog=cmd.name, add_help=False)
->>>>>>> 8a81b135
             cmd.fill_parser(parser)
             help_text = get_command_help(parser, cmd)
         raise CommandError(help_text, argsparsing=True)
