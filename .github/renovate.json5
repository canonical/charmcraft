--- conflicted
+++ resolved
@@ -2,13 +2,8 @@
   // Configuration file for RenovateBot: https://docs.renovatebot.com/configuration-options
   extends: ["config:base"],
   labels: ["dependencies"],  // For convenient searching in GitHub
-<<<<<<< HEAD
-  "pip_requirements": {
-    "fileMatch": ["requirements\.txt", "^requirements-.+\.txt"]
-=======
   pip_requirements: {
     fileMatch: ["(^|/)requirements([\\w-]*)\\.txt$"]
->>>>>>> f15f7c60
   },
   packageRules: [
     {
