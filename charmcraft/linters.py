--- conflicted
+++ resolved
@@ -20,10 +20,6 @@
 import os
 import pathlib
 import shlex
-<<<<<<< HEAD
-from collections import namedtuple
-=======
->>>>>>> e83fc1a9
 from typing import Generator, List, Type, Union
 
 import yaml
@@ -70,13 +66,8 @@
     return None
 
 
-<<<<<<< HEAD
-class BaseCheck(abc.ABC):
-    """A base class for all checkers."""
-=======
 class BaseChecker(metaclass=abc.ABCMeta):
     """Base class for checker classes."""
->>>>>>> e83fc1a9
 
     check_type: CheckType
     name: str
@@ -85,24 +76,6 @@
 
     @abc.abstractmethod
     def run(self, basedir: pathlib.Path) -> str:
-<<<<<<< HEAD
-        """Run this check."""
-
-
-class Linter(BaseCheck):
-    """Base class for linters."""
-
-    check_type = CheckType.LINT
-
-
-class AttributeCheck(BaseCheck):
-    """Base class for attribute checks."""
-
-    check_type = CheckType.ATTRIBUTE
-
-
-class Language(AttributeCheck):
-=======
         """Run this checker."""
         ...
 
@@ -121,7 +94,6 @@
 
 
 class Language(AttributeChecker):
->>>>>>> e83fc1a9
     """Check the language used to write the charm.
 
     Currently only Python is detected, if the following checks are true:
@@ -135,15 +107,6 @@
     url = BASE_DOCS_URL + "#heading--language"
     text = "The charm is written with Python."
 
-<<<<<<< HEAD
-    def run(self, basedir: pathlib.Path) -> str:
-        """Run the proper verifications."""
-        python_entrypoint = check_dispatch_with_python_entrypoint(basedir)
-        return str(LintResult.UNKNOWN.value) if python_entrypoint is None else "python"
-
-
-class Framework(AttributeCheck):
-=======
     class Result:
         """Possible results for this attribute checker."""
 
@@ -157,7 +120,6 @@
 
 
 class Framework(AttributeChecker):
->>>>>>> e83fc1a9
     """Check the framework the charm is based on.
 
     Currently it detects if the Operator Framework is used, if...
@@ -176,19 +138,12 @@
     name = "framework"
     url = BASE_DOCS_URL + "#heading--framework"
 
-<<<<<<< HEAD
-    # different result constants
-    CharmFramework = namedtuple("Result", "operator reactive unknown")(
-        operator="operator", reactive="reactive", unknown=LintResult.UNKNOWN.value
-    )
-=======
     class Result:
         """Possible results for this attribute checker."""
 
         OPERATOR = "operator"
         REACTIVE = "reactive"
         UNKNOWN = LintResult.UNKNOWN
->>>>>>> e83fc1a9
 
     # different texts to be exposed as `text` (see the property below)
     result_texts = {
@@ -297,32 +252,19 @@
             metadata = read_metadata_yaml(basedir)
         except yaml.YAMLError:
             self.text = "The metadata.yaml file is not a valid YAML file."
-<<<<<<< HEAD
-            return LintResult.ERRORS.value
+            return self.Result.ERRORS
         except Exception:
             self.text = "Cannot read the metadata.yaml file."
-            return LintResult.ERRORS.value
-=======
-            return self.Result.ERRORS
-        except Exception:
-            self.text = "Cannot read the metadata.yaml file."
-            return self.Result.ERRORS
->>>>>>> e83fc1a9
+            return self.Result.ERRORS
 
         # check required attributes
         missing_fields = {"name", "summary", "description"} - set(metadata)
         if missing_fields:
             missing = utils.humanize_list(missing_fields, "and")
             self.text = f"The metadata.yaml file is missing the following attribute(s): {missing}."
-<<<<<<< HEAD
-            return LintResult.ERRORS.value
-
-        return LintResult.OK.value
-=======
             return self.Result.ERRORS
 
         return self.Result.OK
->>>>>>> e83fc1a9
 
 
 class JujuActions(Linter):
@@ -337,25 +279,15 @@
         filepath = basedir / "actions.yaml"
         if not filepath.exists():
             # it's optional
-<<<<<<< HEAD
-            return LintResult.OK.value
-=======
             return self.Result.OK
->>>>>>> e83fc1a9
 
         try:
             with filepath.open("rt", encoding="utf8") as fh:
                 yaml.safe_load(fh)
         except Exception:
-<<<<<<< HEAD
-            return LintResult.ERRORS.value
-
-        return LintResult.OK.value
-=======
             return self.Result.ERRORS
 
         return self.Result.OK
->>>>>>> e83fc1a9
 
 
 class JujuConfig(Linter):
@@ -379,44 +311,26 @@
         filepath = basedir / "config.yaml"
         if not filepath.exists():
             # it's optional
-<<<<<<< HEAD
-            return LintResult.OK.value
-=======
             return self.Result.OK
->>>>>>> e83fc1a9
 
         try:
             with filepath.open("rt", encoding="utf8") as fh:
                 content = yaml.safe_load(fh)
         except Exception:
             self.text = "The config.yaml file is not a valid YAML file."
-<<<<<<< HEAD
-            return LintResult.ERRORS.value
-=======
-            return self.Result.ERRORS
->>>>>>> e83fc1a9
+            return self.Result.ERRORS
 
         options = content.get("options")
         if not isinstance(options, dict):
             self.text = "Error in config.yaml: must have an 'options' dictionary."
-<<<<<<< HEAD
-            return LintResult.ERRORS.value
-=======
-            return self.Result.ERRORS
->>>>>>> e83fc1a9
+            return self.Result.ERRORS
 
         for value in options.values():
             if "type" not in value:
                 self.text = "Error in config.yaml: items under 'options' must have a 'type' key."
-<<<<<<< HEAD
-                return LintResult.ERRORS.value
-
-        return LintResult.OK.value
-=======
                 return self.Result.ERRORS
 
         return self.Result.OK
->>>>>>> e83fc1a9
 
 
 class Entrypoint(Linter):
@@ -440,48 +354,26 @@
         entrypoint = get_entrypoint_from_dispatch(basedir)
         if entrypoint is None:
             self.text = "Cannot find a proper 'dispatch' script pointing to an entrypoint."
-<<<<<<< HEAD
-            return LintResult.NONAPPLICABLE.value
+            return self.Result.NONAPPLICABLE
 
         if not entrypoint.exists():
             self.text = f"Cannot find the entrypoint file: {str(entrypoint)!r}"
-            return LintResult.ERRORS.value
+            return self.Result.ERRORS
 
         if not entrypoint.is_file():
             self.text = f"The entrypoint is not a file: {str(entrypoint)!r}"
-            return LintResult.ERRORS.value
+            return self.Result.ERRORS
 
         if not os.access(entrypoint, os.X_OK):
             self.text = f"The entrypoint file is not executable: {str(entrypoint)!r}"
-            return LintResult.ERRORS.value
-
-        return LintResult.OK.value
-=======
-            return self.Result.NONAPPLICABLE
-
-        if not entrypoint.exists():
-            self.text = f"Cannot find the entrypoint file: {str(entrypoint)!r}"
-            return self.Result.ERRORS
-
-        if not entrypoint.is_file():
-            self.text = f"The entrypoint is not a file: {str(entrypoint)!r}"
-            return self.Result.ERRORS
-
-        if not os.access(entrypoint, os.X_OK):
-            self.text = f"The entrypoint file is not executable: {str(entrypoint)!r}"
             return self.Result.ERRORS
 
         return self.Result.OK
->>>>>>> e83fc1a9
 
 
 # all checkers to run; the order here is important, as some checkers depend on the
 # results from others
-<<<<<<< HEAD
-CHECKERS: List[Type[BaseCheck]] = [
-=======
 CHECKERS: List[Type[BaseChecker]] = [
->>>>>>> e83fc1a9
     Language,
     JujuActions,
     JujuConfig,
@@ -510,11 +402,7 @@
                 CheckResult(
                     check_type=cls.check_type,
                     name=cls.name,
-<<<<<<< HEAD
-                    result=LintResult.IGNORED.value,
-=======
                     result=LintResult.IGNORED,
->>>>>>> e83fc1a9
                     url=cls.url,
                     text="",
                 )
@@ -526,15 +414,9 @@
             result = checker.run(basedir)
         except Exception:
             result = (
-<<<<<<< HEAD
-                LintResult.UNKNOWN.value
-                if checker.check_type == CheckType.ATTRIBUTE
-                else LintResult.FATAL.value
-=======
                 LintResult.UNKNOWN
                 if checker.check_type == CheckType.ATTRIBUTE
                 else LintResult.FATAL
->>>>>>> e83fc1a9
             )
         all_results.append(
             CheckResult(
