[project]
name = "charmcraft"
dynamic = ["version"]
description = "The main tool to build, upload, and develop in general the Juju charms."
readme = "README.md"
dependencies = [
<<<<<<< HEAD
    "craft-application~=4.6",
=======
    "craft-application~=4.7",
>>>>>>> 29cb07f3
    "craft-cli>=2.3.0",
    "craft-grammar>=2.0.0",
    "craft-parts>=2.2.0",
    "craft-providers>=2.0.0",
    "craft-platforms~=0.5",
    "craft-providers>=2.0.0",
    "craft-store>=3.1.0",
    "distro>=1.7.0",
    "docker>=7.0.0",
    "humanize>=2.6.0",
    "jsonschema~=4.0",
    "jinja2",
    "pydantic~=2.0,<2.10",
    "python-dateutil",
    "pyyaml",
    "requests",
    "requests-toolbelt",
    "snap-helpers",
    "tabulate",
    "pip>=24.2",
]
classifiers = [
    "Development Status :: 5 - Production/Stable",
    "Environment :: Console",
    "Intended Audience :: Developers",
    "License :: OSI Approved :: Apache Software License",
    "Operating System :: POSIX :: Linux",
    "Programming Language :: Python :: 3",
    "Programming Language :: Python :: 3.10",
    "Programming Language :: Python :: 3.12",
]
requires-python = ">=3.10"

[project.scripts]
charmcraft = "charmcraft.application.main:main"

[project.optional-dependencies]
dev = [  # When updating these, also update the dev/lint/types groups in renovate.
    "coverage",
    "freezegun",
    "hypothesis",
    "pyfakefs",
    "pylint",
    "pytest",
    "pytest-cov",
    "pytest-mock",
    "pytest-check",
    "pytest-subprocess",
    "responses",
]
lint = [
    "codespell[toml]",
    "yamllint",
]
types = [
    "mypy[reports]~=1.11",
    "types-python-dateutil",
    "types-PyYAML",
    "types-requests<2.31.0.20240312",  # Frozen until we can get urllib3 v2
    "types-setuptools",
    "types-tabulate",
    "types-urllib3",
]
apt-jammy = [
    # Stay on 2.4 for Jammy
    "python-apt~=2.4.0;sys_platform=='linux'",
]
apt-noble = [
    # 2.7 for Noble
    "python-apt~=2.7.0;sys_platform=='linux'",
]
apt-oracular = [
    # 2.9 for Oracular+
    "python-apt>=2.9.0;sys_platform=='linux'",
]
apt-plucky = [
    # 2.9 for Oracular+
    "python-apt>=2.9.0;sys_platform=='linux'",
]
docs = [
    "canonical-sphinx[full]~=0.2",
    "pyspelling",
    "autodoc-pydantic~=2.0",
    "sphinx-autobuild~=2024.2",
    "sphinx-pydantic~=0.1",
    "sphinx-toolbox~=3.5",
    "sphinx-lint~=0.9",
    "sphinxcontrib-details-directive",
    "matplotlib",
]

[build-system]
requires = [
    "setuptools>=67.7.2",
    "setuptools_scm[toml]>=7.1"
]
build-backend = "setuptools.build_meta"

[tool.setuptools_scm]
write_to = "charmcraft/_version.py"
# the version comes from the latest annotated git tag formatted as 'X.Y.Z'
# standard version scheme:
#   'X.Y.Z.post<commits since tag>+g<hash>'
# scheme when no tags exist:
#   '0.0.post<total commits>+g<hash>
# scheme when no tags exist and working dir is dirty:
#   '0.0.post<total commits>+g<hash>.d<date formatted as %Y%m%d>'
version_scheme = "post-release"
# deviations from the default 'git describe' command:
# - only match annotated tags
# - only match tags formatted as 'X.Y.Z'
# - exclude '+dirty<hash>' suffix
git_describe_command = "git describe --long --match '[0-9]*.[0-9]*.[0-9]*' --exclude '*[^0-9.]*'"

[tool.setuptools.packages.find]
include = ["*craft*"]
namespaces = false

[tool.codespell]
ignore-words-list = "buildd,crate,keyserver,comandos,ro,dedent,dedented,tread,socio-economic"
skip = "requirements*.txt,.tox,.git,build,.*_cache,__pycache__,*.tar,*.snap,*.png,./node_modules,./docs/_build,.direnv,.venv,venv,.vscode,charmcraft.spec"
quiet-level = 3
check-filenames = true

[tool.isort]
multi_line_output = 3
include_trailing_comma = true
force_grid_wrap = 0
use_parentheses = true
ensure_newline_before_comments = true
line_length = 88

[tool.pytest.ini_options]
minversion = "7.0"
testpaths = "tests"
xfail_strict = true
markers = [
    "slow: marks tests as slow (deselect with '-m \"not slow\"')",
]

[tool.coverage.run]
branch = true
omit = ["tests/**"]

[tool.coverage.report]
skip_empty = true
#fail_under = 80

[tool.pyright]
# strict = ["charmcraft"]
pythonVersion = "3.10"
pythonPlatform = "Linux"
ignore = [
    "tools/measurements-viewer.py",
]
include = [
    "charmcraft",
    "tests/unit",
    "tests/integration",
]
analyzeUnannotatedFunctions = false
reportIncompatibleVariableOverride = "warning"
reportOptionalMemberAccess = "warning"


[tool.mypy]
python_version = "3.10"
packages = [
    "charmcraft",
    "tests.unit",
    "tests.integration",
]
plugins = ["pydantic.mypy"]
exclude = [
    "build",
    "results",
    "tests",
    "tools",
]
warn_unused_configs = true
warn_redundant_casts = true
strict_equality = true
#warn_return_any = true
disallow_subclassing_any = true
disallow_untyped_decorators = true
#disallow_any_generics = true

[[tool.mypy.overrides]]
# Ignore typing errors in most legacy packages until we fix them.
module=[
    "charmcraft.charm_builder",
    "charmcraft.cmdbase",
    "charmcraft.commands.extensions",
    "charmcraft.commands.pack",
    "charmcraft.commands.store",
    "charmcraft.store.registry",
    "charmcraft.store.store",
    "charmcraft.extensions._utils",
    "charmcraft.linters",
    "charmcraft.models.charmcraft",
    "charmcraft.package",
    "charmcraft.providers",
]
ignore_errors = true

[[tool.mypy.overrides]]
module = ["charmcraft"]
disallow_untyped_defs = true
no_implicit_optional = true

[[tool.mypy.overrides]]
module = ["tests.*"]
strict = false

[tool.ruff]
line-length = 88
target-version = "py310"
extend-exclude = [
    "docs",
    "__pycache__",
    "tools",
    "snap/local",
    "charmcraft/_version.py",  # setuptools_scm generates old-style type annotations.
]
# Follow ST063 - Maintaining and updating linting specifications for updating these.
lint.select = [  # Base linting rule selections.
    # See the internal document for discussion:
    # https://docs.google.com/document/d/1i1n8pDmFmWi4wTDpk-JfnWCVUThPJiggyPi2DYwBBu4/edit
    # All sections here are stable in ruff and shouldn't randomly introduce
    # failures with ruff updates.
    "F",  # The rules built into Flake8
    "E", "W",  # pycodestyle errors and warnings
    "I",  # isort checking
    "N",  # PEP8 naming
    "D",  # Implement pydocstyle checking as well.
    "UP",  # Pyupgrade - note that some of are excluded below due to Python versions
    "YTT",  # flake8-2020: Misuse of `sys.version` and `sys.version_info`
    "ANN",  # Type annotations.
    "BLE",  # Do not catch blind exceptions
    "FBT",  # Disallow boolean positional arguments (make them keyword-only)
    "B0",  # Common mistakes and typos.
    "A",  # Shadowing built-ins.
    "C4", # Encourage comprehensions, which tend to be faster than alternatives.
    "T10",  # Don't call the debugger in production code
    "ISC",  # Implicit string concatenation that can cause subtle issues
    "ICN",  # Only use common conventions for import aliases.
    "INP",  # Implicit namespace packages
    "PYI",  # Linting for type stubs.
    "PT",  # Pytest
    "Q",  # Consistent quotations
    "RSE",  # Errors on pytest raises.
    "RET",  # Simpler logic after return, raise, continue or break
    "SIM",  # Code simplification
    "TCH004",  # Remove imports from type-checking guard blocks if used at runtime
    "TCH005",  # Delete empty type-checking blocks
    "ARG",  # Unused arguments
    "PTH",  # Migrate to pathlib
    "ERA",  # Don't check in commented out code
    "PGH",  # Pygrep hooks
    "PL",  # Pylint
    "TRY",  # Cleaner try/except,
]
lint.extend-select = [
    # Pyupgrade: https://github.com/charliermarsh/ruff#pyupgrade-up
    "UP00", "UP01", "UP02", "UP030", "UP032", "UP033",
    # "UP034",  # Very new, not yet enabled in ruff 0.0.227
    # Annotations: https://github.com/charliermarsh/ruff#lint.flake8-annotations-ann
    "ANN0",  # Type annotations for arguments other than `self` and `cls`
    "ANN2",  # Return type annotations
    "B026",  # Keyword arguments must come after starred arguments
    # flake8-bandit: security testing. https://github.com/charliermarsh/ruff#flake8-bandit-s
    # https://bandit.readthedocs.io/en/latest/plugins/index.html#complete-test-plugin-listing
    "S101", "S102",  # assert or exec
    "S103", "S108",  # File permissions and tempfiles - use #noqa to silence when appropriate.
    "S104",  # Network binds
    "S105", "S106", "S107",  # Hardcoded passwords
    "S110",  # try-except-pass (use contextlib.suppress instead)
    "S113",  # Requests calls without timeouts
    "S3",  # Serialising, deserialising, hashing, crypto, etc.
    "S506",  # Unsafe YAML load
    "S508", "S509",  # Insecure SNMP
    "S701",  # jinja2 templates without autoescape
    "RUF001", "RUF002", "RUF003",  # Ambiguous unicode characters
    "RUF005",  # Encourages unpacking rather than concatenation
    "RUF008",  # Do not use mutable default values for dataclass attributes
    "RUF100",  # #noqa directive that doesn't flag anything
]
lint.ignore = [
    "ANN10",  # Type annotations for `self` and `cls`
    #"E203",  # Whitespace before ":"  -- Commented because ruff doesn't currently check E203
    "E501",  # Line too long (reason: black will automatically fix this for us)
    "D105",  # Missing docstring in magic method (reason: magic methods already have definitions)
    "D107",  # Missing docstring in __init__ (reason: documented in class docstring)
    "D203",  # 1 blank line required before class docstring (reason: pep257 default)
    "D213",  # Multi-line docstring summary should start at the second line (reason: pep257 default)
    "D215",  # Section underline is over-indented (reason: pep257 default)
    "A003",  # Class attribute shadowing built-in (reason: Class attributes don't often get bare references)
    "SIM117", # Use a single `with` statement with multiple contexts instead of nested `with` statements
              # (reason: this creates long lines that get wrapped and reduces readability)

    # Ignored due to common usage in current code
    "TRY003",  # Avoid specifying long messages outside the exception class

    # Charmcraft-specific ignores, to be removed as we modernise the code.
    "ANN0", "ANN2",
    "ARG001", "ARG002", "ARG005",
    "BLE",
    "FBT",
    "N805", "N806",
    "PGH003",
    "PLR0912", "PLR0913", "PLR0915", "PLR1714", "PLR2004", "PLR5501",
    "PLW2901",
    "PT007", "PT011",
    "PTH102", "PTH108", "PTH109", "PTH113", "PTH118", "PTH119", "PTH123",
    "RET505", "RET506", "RET508",
    "S108", "S113", "S324", "S701",
    "SIM102",
]

[tool.ruff.lint.pep8-naming]
# Allow Pydantic's `@validator` decorator to trigger class method treatment.
classmethod-decorators = ["pydantic.validator"]

[tool.ruff.lint.pydocstyle]
ignore-decorators = [  # Functions with these decorators don't have to have docstrings.
    "typing.overload",  # Default configuration
    # The next four are all variations on override, so child classes don't have to
    # repeat parent classes' docstrings.
    "overrides.override",
    "overrides.overrides",
    "typing.override",
    "typing_extensions.override",
]

[tool.ruff.lint.per-file-ignores]
"tests/**.py" = [  # Some things we want for the moin project are unnecessary in tests.
    "D",  # Ignore docstring rules in tests
    "ANN", # Ignore type annotations in tests
    "INP001", # Tests don't need to be in packages.
    "S101",  # Allow assertions in tests
    "S103", # Allow `os.chmod` setting a permissive mask `0o555` on file or directory
    "S108", # Allow Probable insecure usage of temporary file or directory
    "PLR0913",  # Allow many arguments for test functions

    # Charmcraft-specific ignores, to be removed as we modernise the code.
    "A001", "A002",
    "PT004", "PT012",
    "S105", "S106",
]
# isort leaves init files alone by default, this makes ruff ignore them too.
"__init__.py" = ["I001"]

[[tool.uv.index]]
name = "python-apt-wheels"
url = "https://people.canonical.com/~lengau/python-apt-ubuntu-wheels/"

[tool.uv]
constraint-dependencies = [
    "tabulate>=0.8.8",
    "matplotlib>=3.7.0",
    "lxml>=5.0.0",
    "numpy>=1.22.0",
    "build>=0.1.0",
    "iniconfig>=1.1.0",
    "lxml>=5.0",
    "pyparsing>=3.0.0",
    "pyproject-hooks>=1.0.0",
    "pyyaml>=5.0",
    "markdown>=3.0",
    "markupsafe>=2.0",
    "regex>=2021.11.10",
    "sphinx-basic-ng>=1.0.0b1",
    "tornado>=4.0",
    "webencodings>=0.4.0",
    "launchpadlib>=1.11",
    "lazr-uri>=1.0.6",
    "libnacl>=2.0",
    "oauthlib>=3.0",
    "setuptools>=65",
    "cffi>=1.15",
    "pynacl>=1.4.0",
    "keyring>=24",
    "jaraco-classes>=3.2",
    "pyxdg>=0.27",
    "pytz>=2020",
    "protobuf>=5.0",
    "overrides>=7.3",
    "requests-unixsocket>=0.3",
]
conflicts = [
    [
        { extra = "apt-jammy" },
        { extra = "apt-noble" },
        { extra = "apt-oracular" },
        { extra = "apt-plucky" },
    ]
]

[dependency-groups]
dev = [
    "charmcraft[lint,types]",
    "coverage>=7.6.8",
    "freezegun>=1.5.1",
    "hypothesis>=6.122.1",
    "poetry>=1.8.5",  # Needed for testing the poetry plugin.
    "pyfakefs>=5.7.2",
    "pylint>=3.3.2",
    "pytest>=8.3.4",
    "pytest-check>=2.4.1",
    "pytest-cov>=6.0.0",
    "pytest-mock>=3.14.0",
    "pytest-subprocess>=1.5.2",
    "responses>=0.25.3",
]<|MERGE_RESOLUTION|>--- conflicted
+++ resolved
@@ -4,11 +4,7 @@
 description = "The main tool to build, upload, and develop in general the Juju charms."
 readme = "README.md"
 dependencies = [
-<<<<<<< HEAD
-    "craft-application~=4.6",
-=======
     "craft-application~=4.7",
->>>>>>> 29cb07f3
     "craft-cli>=2.3.0",
     "craft-grammar>=2.0.0",
     "craft-parts>=2.2.0",
