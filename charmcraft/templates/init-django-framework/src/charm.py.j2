--- conflicted
+++ resolved
@@ -8,12 +8,8 @@
 import typing
 
 import ops
-<<<<<<< HEAD
-import paas_app_charmer.django
-=======
 
 import paas_charm.django
->>>>>>> 2675880a
 
 logger = logging.getLogger(__name__)
 
