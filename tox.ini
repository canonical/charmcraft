--- conflicted
+++ resolved
@@ -116,7 +116,6 @@
 description = Run pre-commit on staged files or arbitrary pre-commit commands (tox run -e pre-commit -- [args])
 commands = pre-commit {posargs:run}
 
-<<<<<<< HEAD
 [docs]  # Sphinx documentation configuration
 extras = docs
 package = editable
@@ -150,7 +149,7 @@
 allowlist_externals = bash, xargs
 commands_pre = bash -c '{[lint-docs]find} > {env_tmp_dir}/lint_docs_files'
 commands = xargs --no-run-if-empty --arg-file {env_tmp_dir}/lint_docs_files sphinx-lint --max-line-length 88 --enable all {posargs}
-=======
+
 [testenv:clean]
 description = Clean up bytecode and build artifacts
 skip_install = true
@@ -177,5 +176,4 @@
 passenv =
     TWINE_USERNAME
     TWINE_PASSWORD
-    TWINE_REPOSITORY_URL
->>>>>>> e2163767
+    TWINE_REPOSITORY_URL