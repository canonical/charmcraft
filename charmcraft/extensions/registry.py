--- conflicted
+++ resolved
@@ -49,8 +49,6 @@
         ) from None
 
 
-<<<<<<< HEAD
-=======
 def get_extensions() -> list[dict[str, Any]]:
     """Get metadata about registered extensions."""
     return sorted(
@@ -74,7 +72,6 @@
     )
 
 
->>>>>>> c7c724f5
 def register(extension_name: str, extension_class: type[Extension]) -> None:
     """Register extension.
 
