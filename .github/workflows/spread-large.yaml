--- conflicted
+++ resolved
@@ -29,11 +29,7 @@
     strategy:
       fail-fast: false
       matrix:
-<<<<<<< HEAD
-        charm: [k8s-operator, operator]
-=======
-        charm: [k8s-operator, operator, magma, bundle]
->>>>>>> ebcf6498
+        charm: [k8s-operator, operator, bundle]
 
     steps:
       - name: Cleanup job workspace
