# Copyright 2020-2022 Canonical Ltd.
#
# Licensed under the Apache License, Version 2.0 (the "License");
# you may not use this file except in compliance with the License.
# You may obtain a copy of the License at
#
# http://www.apache.org/licenses/LICENSE-2.0
#
# Unless required by applicable law or agreed to in writing, software
# distributed under the License is distributed on an "AS IS" BASIS,
# WITHOUT WARRANTIES OR CONDITIONS OF ANY KIND, either express or implied.
# See the License for the specific language governing permissions and
# limitations under the License.
#
# For further info, check https://github.com/canonical/charmcraft

import itertools
import os
import re

import pytest

<<<<<<< HEAD
from charmcraft import __version__, application, services
from charmcraft.application import commands
=======
from charmcraft import main
>>>>>>> 01661572


def get_python_filepaths(*, roots=None, python_paths=None):
    """Helper to retrieve paths of Python files."""
    if python_paths is None:
        python_paths = ["setup.py"]
    if roots is None:
        roots = ["charmcraft", "tests"]
    for root in roots:
        for dirpath, dirnames, filenames in os.walk(root):
            for filename in filenames:
                if filename.endswith(".py"):
                    python_paths.append(os.path.join(dirpath, filename))
    return python_paths


def test_ensure_copyright():
    """Check that all non-empty Python files have copyright somewhere in the first 5 lines."""
    issues = []
    regex = re.compile(r"# Copyright \d{4}(-\d{4})? Canonical Ltd.$")
    for filepath in get_python_filepaths():
        if os.stat(filepath).st_size == 0:
            continue
        if filepath.endswith("charmcraft/_version.py") or filepath.endswith(
            "charmcraft\\_version.py"
        ):
            continue

        with open(filepath, encoding="utf8") as fh:
            for line in itertools.islice(fh, 5):
                if regex.match(line):
                    break
            else:
                issues.append(filepath)
    if issues:
        msg = "Please add copyright headers to the following files:\n" + "\n".join(issues)
        pytest.fail(msg, pytrace=False)


def test_bashcompletion_all_commands():
    """Verify that all commands are represented in the bash completion file."""
    # get the line where all commands are specified in the completion file; this is custom
    # to our file, but simple and good enough
    app = application.Charmcraft(
        application.APP_METADATA, services.CharmcraftServiceFactory(application.APP_METADATA)
    )
    commands.fill_command_groups(app)

    completed_commands = None
    with open("completion.bash", encoding="utf8") as fh:
        completion_text = fh.read()
    m = re.search(r"cmds=\((.*?)\)", completion_text, re.DOTALL)
    if m:
        completed_commands = set(m.groups()[0].split())
    else:
        pytest.fail("Failed to find commands in the bash completion file")

    real_command_names = set()
    for cgroup in app.command_groups:
        real_command_names.update(cmd.name for cmd in cgroup.commands if not cmd.hidden)

    assert real_command_names.issubset(set(completed_commands))<|MERGE_RESOLUTION|>--- conflicted
+++ resolved
@@ -20,12 +20,8 @@
 
 import pytest
 
-<<<<<<< HEAD
 from charmcraft import __version__, application, services
 from charmcraft.application import commands
-=======
-from charmcraft import main
->>>>>>> 01661572
 
 
 def get_python_filepaths(*, roots=None, python_paths=None):
