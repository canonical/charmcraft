# Copyright 2020 Canonical Ltd.
#
# Licensed under the Apache License, Version 2.0 (the "License");
# you may not use this file except in compliance with the License.
# You may obtain a copy of the License at
#
# http://www.apache.org/licenses/LICENSE-2.0
#
# Unless required by applicable law or agreed to in writing, software
# distributed under the License is distributed on an "AS IS" BASIS,
# WITHOUT WARRANTIES OR CONDITIONS OF ANY KIND, either express or implied.
# See the License for the specific language governing permissions and
# limitations under the License.
#
# For further info, check https://github.com/canonical/charmcraft

import logging
import os
import pwd
import re
from datetime import date
from pathlib import Path

import yaml
from jinja2 import Environment, PackageLoader, StrictUndefined

from charmcraft.cmdbase import BaseCommand, CommandError
from .utils import make_executable

logger = logging.getLogger(__name__)

_overview = """
Initialize a directory to be a charm project.

It will leave a basic structure in the specified directory (the current one by
default), including:

- a README.md as basic documentation for the project (with some TODOs for
  you to complete),

- a metadata.yaml for the basic Juju-related config (that you also need to
  customize)

- a src/charm.py with a basic structure for your charm

- simple config.yaml and actions.yaml files, in case you need them in the charm

- a requirement.txt and a requirement-dev.txt files that will hold the Python
  dependencies (for production and development correspondingly), extend as you
  need

- some example tests in the corresponding directory, and a script to run them.
"""


class InitCommand(BaseCommand):
    """Initialize a directory to be a charm project."""
    name = "init"
    help_msg = "initialize a directory to be a charm project"
<<<<<<< HEAD
    common = True
=======
    overview = _overview
>>>>>>> da102fce

    def fill_parser(self, parser):
        parser.add_argument(
            "--project-dir", type=Path, default=Path("."), metavar="DIR", dest="path",
            help="the directory to initialize. Must be empty, or not exist; defaults to '.'")
        parser.add_argument(
            "--name",
            help="the name of the project; defaults to the directory name")
        parser.add_argument(
            "--author",
            help="the author of the project;"
            " defaults to the current user's name as present in the GECOS field.")
        parser.add_argument(
            "--series", default="kubernetes",
            help="the comma-separated list of series this charm will support;"
            " defaults to 'kubernetes'.")

    def run(self, args):
        args.path = args.path.resolve()
        if args.path.exists():
            if not args.path.is_dir():
                raise CommandError("{} is not a directory".format(args.path))
            if next(args.path.iterdir(), False):
                raise CommandError("{} is not empty".format(args.path))
            logger.debug("Using existing project directory '%s'", args.path)
        else:
            logger.debug("Creating project directory '%s'", args.path)
            args.path.mkdir()

        if args.author is None:
            gecos = pwd.getpwuid(os.getuid()).pw_gecos.split(',', 1)[0]
            if not gecos:
                raise CommandError("Author not given, and nothing in GECOS field")
            logger.debug("Setting author to %r from GECOS field", gecos)
            args.author = gecos

        if not args.name:
            args.name = args.path.name
            logger.debug("Set project name to '%s'", args.name)

        if not re.match(r"[a-z][a-z0-9-]*[a-z0-9]$", args.name):
            raise CommandError("{} is not a valid charm name".format(args.name))

        context = {
            "name": args.name,
            "author": args.author,
            "year": date.today().year,
            "class_name": "".join(re.split(r"\W+", args.name.title())) + "Charm",
            "series": yaml.dump(args.series.split(","), default_flow_style=True),
        }

        env = Environment(
            loader=PackageLoader('charmcraft', 'templates/init'),
            autoescape=False,            # no need to escape things here :-)
            keep_trailing_newline=True,  # they're not text files if they don't end in newline!
            optimized=False,             # optimization doesn't make sense for one-offs
            undefined=StrictUndefined)   # fail on undefined

        _todo_rx = re.compile("TODO: (.*)")
        todos = []
        executables = ["run_tests", "src/charm.py"]
        for template_name in env.list_templates():
            if not template_name.endswith(".j2"):
                continue
            template = env.get_template(template_name)
            template_name = template_name[:-3]
            logger.debug("Rendering %s", template_name)
            path = args.path / template_name
            path.parent.mkdir(parents=True, exist_ok=True)
            with path.open("wt", encoding="utf8") as fh:
                out = template.render(context)
                fh.write(out)
                for todo in _todo_rx.findall(out):
                    todos.append((template_name, todo))
                if template_name in executables:
                    make_executable(fh)
                    logger.debug("  made executable")
        logger.info("All done.")
        if todos:
            logger.info("There are some notes about things we think you should do.")
            logger.info("These are marked with ‘TODO:’, as is customary. Namely:")
            w = max(len(i[0]) for i in todos)
            for fn, todo in todos:
                logger.info("%*s: %s", w + 2, fn, todo)<|MERGE_RESOLUTION|>--- conflicted
+++ resolved
@@ -57,11 +57,8 @@
     """Initialize a directory to be a charm project."""
     name = "init"
     help_msg = "initialize a directory to be a charm project"
-<<<<<<< HEAD
+    overview = _overview
     common = True
-=======
-    overview = _overview
->>>>>>> da102fce
 
     def fill_parser(self, parser):
         parser.add_argument(
