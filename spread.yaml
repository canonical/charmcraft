project: charmcraft

path: /charmcraft
environment:
  PROJECT_PATH: /charmcraft
  SNAPD_TESTING_TOOLS: $PROJECT_PATH/tools/external/tools
  PATH: /snap/bin:$PATH:$SNAPD_TESTING_TOOLS
  CRAFT_DEBUG: 1 # Show exception tracebacks.
  CRAFT_VERBOSITY_LEVEL: debug # Show debugging output when failing.
  # Use the staging store for tests:
  CHARMCRAFT_STORE_API_URL: https://api.staging.charmhub.io
  CHARMCRAFT_UPLOAD_URL: https://storage.staging.snapcraftcontent.com
  CHARMCRAFT_REGISTRY_URL: https://registry.staging.jujucharms.com

exclude:
  - .git
  - .github
  - .tox
  - .venv
  - .*_cache

backends:
  google:
    key: '$(HOST: echo "$SPREAD_GOOGLE_KEY")'
    location: snapd-spread/us-east1-b
    halt-timeout: 3h
    systems:
      - ubuntu-18.04-64:
          workers: 1
          storage: 40G
      - ubuntu-20.04-64:
          workers: 3
          storage: 40G
      - ubuntu-22.04-64:
          workers: 6
          memory: 8G
          storage: 40G

  multipass:
    type: adhoc
    allocate: |
      sleep 0.$RANDOM  # Minimize chances of a race condition
      mkdir -p $HOME/.spread
      export counter_file="$HOME/.spread/multipass-count"
      instance_num=$(flock -x $counter_file bash -c '
        [ -s $counter_file ] || echo 0 > $counter_file
        num=$(< $counter_file)
        echo $num
        echo $(( $num + 1 )) > $counter_file')

      multipass_image=$(echo ${SPREAD_SYSTEM} | sed -e s/ubuntu-// -e s/-64//)

      system=$(echo "${SPREAD_SYSTEM}" | tr . -)
      instance_name="spread-${SPREAD_BACKEND}-${instance_num}-${system}"

      multipass launch --cpus 4 --disk 40G --memory 8G --name "${instance_name}" "${multipass_image}"

      # Enable PasswordAuthentication for root over SSH.
      multipass exec "$instance_name" -- \
        sudo sh -c "echo root:${SPREAD_PASSWORD} | sudo chpasswd"
      multipass exec "$instance_name" -- \
        sudo sh -c \
        "if [ -d /etc/ssh/sshd_config.d/ ]
        then
          echo 'PasswordAuthentication yes' > /etc/ssh/sshd_config.d/10-spread.conf
          echo 'PermitRootLogin yes' >> /etc/ssh/sshd_config.d/10-spread.conf
        else
          sed -i /etc/ssh/sshd_config -E -e 's/^#?PasswordAuthentication.*/PasswordAuthentication yes/' -e 's/^#?PermitRootLogin.*/PermitRootLogin yes/'
        fi"
      multipass exec "$instance_name" -- \
        sudo systemctl restart ssh

      # Get the IP from the instance
      ip=$(multipass info --format csv "$instance_name" | tail -1 | cut -d\, -f3)
      ADDRESS "$ip"
    discard: |
      instance_name=$(multipass list --format csv | grep $SPREAD_SYSTEM_ADDRESS | cut -f1 -d\,)
      multipass delete --purge "${instance_name}"
    systems:
      - ubuntu-18.04-64:
          workers: 1
      - ubuntu-20.04-64:
          workers: 1
      - ubuntu-22.04-64:
          workers: 4
      - ubuntu-24.04-64:
          workers: 4
prepare: |
  set -e

  # if the 'tools' directory inside the submodule does not exist, then assume the submodule is empty
  if [[ ! -d "$SNAPD_TESTING_TOOLS" ]]; then
    echo "Cannot run spread because submodule 'snapd-testing-tools' is empty. Fetch with 'git submodule update --init' and rerun spread."
    exit 1
  fi

  if os.query is-ubuntu; then
    tempfile="$(mktemp)"
    if ! apt-get update > "$tempfile" 2>&1; then
        cat "$tempfile"
        exit 1
    fi
  fi

  tests.pkgs install snapd
  tests.pkgs install unzip

  snap wait system seed.loaded

  # The /snap directory does not exist in some environments
  [ ! -d /snap ] && ln -s /var/lib/snapd/snap /snap

  # install lxd (previously removing the APT version, if there)
  [ -e /usr/bin/lxd ] && apt-get remove --purge --yes lxd lxd-client lxcfs liblxc1
  snap install lxd

  # Hold snap refreshes for 24h.
  snap set system refresh.hold="$(date --date=tomorrow +%Y-%m-%dT%H:%M:%S%:z)"
  if ! snap watch --last=auto-refresh?; then
      journalctl -xe
  fi
  if ! snap watch --last=install?; then
      journalctl -xe
  fi

  lxd waitready --timeout=30
  lxd init --auto

  #shellcheck source=tests/spread/tools/prepare.sh
  . "/charmcraft/tests/spread/tools/prepare.sh"

  install_charmcraft

suites:
  docs/howto/code/:
    summary: tests howto from the docs
    systems:
      - ubuntu-22.04-64
    manual: true
    prepare: |
      juju_channel=3.5/stable
      microk8s_channel=1.31-strict/stable

      mkdir -p ~/.local/share  # Workaround for Juju not being able to create the directory

      #shellcheck source=tests/spread/tools/prepare.sh
      . "/charmcraft/tests/spread/tools/prepare.sh"

      refresh_or_install_snap juju "$juju_channel"
      refresh_or_install_snap microk8s "$microk8s_channel"
      refresh_or_install_snap rockcraft latest/stable --classic
  docs/tutorial/code/:
    summary: tests tutorial from the docs
    systems:
<<<<<<< HEAD
      - ubuntu-24.04-64
    #manual: true
=======
      - ubuntu-22.04-64
    manual: true
    prepare: |
      juju_channel=3.5/stable
      microk8s_channel=1.31-strict/stable

      mkdir -p ~/.local/share  # Workaround for Juju not being able to create the directory

      #shellcheck source=tests/spread/tools/prepare.sh
      . "/charmcraft/tests/spread/tools/prepare.sh"

      refresh_or_install_snap juju "$juju_channel"
      refresh_or_install_snap microk8s "$microk8s_channel"
      refresh_or_install_snap rockcraft latest/stable --classic
>>>>>>> f1b73a6e
  tests/spread/commands/:
    summary: simple charmcraft commands
  tests/spread/charms/:
    summary: real charm building tests
    prepare: |
      snap install juju --channel=3.2/stable
      snap install microk8s --channel=1.28-strict/stable
      # Set up Juju controllers for the charms
      lxc network set lxdbr0 ipv6.address none
      mkdir -p ~/.local/share  # Workaround for Juju not being able to create the directory
      microk8s enable hostpath-storage
      microk8s enable dns
      snap alias microk8s.kubectl kubectl

      if ! juju controllers | grep -q k8s; then
        juju bootstrap microk8s k8s
      fi
      if ! juju controllers | grep -q lxd; then
        juju bootstrap localhost lxd
      fi
    prepare-each: |
      if [[ -v JUJU_MODEL ]] && ! juju add-model "${JUJU_MODEL}"; then
        juju destroy-model --force --no-prompt --destroy-storage "${JUJU_MODEL}" || true
        juju add-model "${JUJU_MODEL}"
      fi
    restore-each: |
      if [[ -v JUJU_MODEL ]]; then
        juju destroy-model --no-prompt --force --destroy-storage $JUJU_MODEL
      fi
      rm -f ~/*.charm
  tests/spread/dependencies/:
    summary: test charm dependencies
    systems:
      - ubuntu-22.04-64
    kill-timeout: 60m # Setting up Juju can take a while.
    priority: 50 # Because setting up Juju takes a while, do these first.
    prepare: |
      snap install juju --channel=3.2/stable
      # Set up Juju controllers for the charms
      lxc network set lxdbr0 ipv6.address none
      mkdir -p ~/.local/share  # Workaround for Juju not being able to create the directory

      if ! juju controllers | grep -q lxd; then
        juju bootstrap localhost lxd
      fi
    prepare-each: |
      if [[ -v JUJU_MODEL ]] && ! juju add-model "${JUJU_MODEL}"; then
        juju destroy-model --force --no-prompt --destroy-storage "${JUJU_MODEL}" || true
        juju add-model "${JUJU_MODEL}"
      fi
    restore-each: |
      if [[ -v JUJU_MODEL ]]; then
        juju destroy-model --no-prompt --force --no-wait --timeout 15s --destroy-storage $JUJU_MODEL
      fi
      rm -f ~/*.charm
      rm -rf charm
  tests/spread/smoketests/:
    summary: basic charm builds in different combinations
    systems:
      - ubuntu-20.04-64
      - ubuntu-22.04-64
  tests/spread/hooks/:
    summary: snap hook tests
    kill-timeout: 30m
  tests/spread/store/:
    prepare: |
      snap install docker
      # make sure docker is working
      retry -n 10 --wait 2 sh -c 'docker run --rm hello-world'
      # https://linuxcontainers.org/lxd/docs/master/howto/network_bridge_firewalld/#prevent-issues-with-lxd-and-docker
      # https://github.com/canonical/lxd-cloud/blob/f20a64a8af42485440dcbfd370faf14137d2f349/test/includes/lxd.sh#L13-L23
      iptables -P FORWARD ACCEPT

      # Ensure that the reused charms are registered if necessary.
      if ! charmcraft status "${CHARM_DEFAULT_NAME}"; then
        charmcraft register $CHARM_DEFAULT_NAME
      fi

      rm -f charmcraft.yaml

    restore: |
      snap remove docker --purge
    summary: sequence of commands for different store-related functionalities
    kill-timeout: 30m
    manual: true
    systems:
      - ubuntu-22.04-64
    environment:
      # the content for this key is the content of FILE after running
      #     charmcraft login --export=FILE --ttl=5184000#
      # (as the owner of CHARM_DEFAULT_NAME and BUNDLE_DEFAULT_NAME below), and it
      # should be part of the environment (when running spread locally just define it,
      # for GH actions set it in Settings -> Security -> Actions -> Repository secrets)
      CHARMCRAFT_AUTH: "$(HOST: echo $CHARMCRAFT_AUTH)"
      CHARMCRAFT_SINGLE_CHARM_AUTH: "$(HOST: echo $CHARMCRAFT_SINGLE_CHARM_AUTH)"

      # to not flood Charmhub with names the same two are always used in the Store related
      # tests (except in the names registration tests, of course); register them manually
      # in staging Charmhub authenticating with the configured credentials
      CHARM_DEFAULT_NAME: "$(HOST: echo ${CHARM_DEFAULT_NAME:-$USER-test-charm})"
      BUNDLE_DEFAULT_NAME: "$(HOST: echo ${BUNDLE_DEFAULT_NAME:-$USER-test-bundle})"<|MERGE_RESOLUTION|>--- conflicted
+++ resolved
@@ -152,12 +152,8 @@
   docs/tutorial/code/:
     summary: tests tutorial from the docs
     systems:
-<<<<<<< HEAD
-      - ubuntu-24.04-64
+      - ubuntu-22.04-64
     #manual: true
-=======
-      - ubuntu-22.04-64
-    manual: true
     prepare: |
       juju_channel=3.5/stable
       microk8s_channel=1.31-strict/stable
@@ -170,7 +166,6 @@
       refresh_or_install_snap juju "$juju_channel"
       refresh_or_install_snap microk8s "$microk8s_channel"
       refresh_or_install_snap rockcraft latest/stable --classic
->>>>>>> f1b73a6e
   tests/spread/commands/:
     summary: simple charmcraft commands
   tests/spread/charms/:
