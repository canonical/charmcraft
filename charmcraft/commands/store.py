--- conflicted
+++ resolved
@@ -1481,158 +1481,6 @@
             emit.message(self.format_content(parsed_args.format, output_data))
 
 
-<<<<<<< HEAD
-class FetchLibCommand(BaseCommand):
-    """Fetch one or more charm libraries."""
-
-    name = "fetch-lib"
-    help_msg = "Fetch one or more charm libraries"
-    overview = textwrap.dedent(
-        """
-        Fetch charm libraries.
-
-        The first time a library is downloaded the command will create the needed
-        directories to place it, subsequent fetches will just update the local copy.
-
-        You can specify the library to update or download by building its fully
-        qualified name with the charm and library names, and the desired API
-        version. For example, to fetch the API version 3 of library 'somelib'
-        from charm `specialcharm`, do:
-
-            $ charmcraft fetch-lib charms.specialcharm.v3.somelib
-            Library charms.specialcharm.v3.somelib version 3.7 downloaded.
-
-        If the command is executed without parameters, it will update all the currently
-        downloaded libraries.
-    """
-    )
-    hidden = True
-
-    def fill_parser(self, parser):
-        """Add own parameters to the general parser."""
-        self.include_format_option(parser)
-        parser.add_argument(
-            "library",
-            nargs="?",
-            help="Library to fetch (e.g. charms.mycharm.v2.foo.); optional, default to all",
-        )
-
-    def run(self, parsed_args):
-        """Run the command."""
-        if parsed_args.library:
-            local_libs_data = [utils.get_lib_info(full_name=parsed_args.library)]
-        else:
-            local_libs_data = utils.get_libs_from_tree()
-            found_libs = [lib_data.full_name for lib_data in local_libs_data]
-            emit.debug(f"Libraries found under 'lib/charms': {found_libs}")
-
-        # get tips from the Store
-        store = Store(self.config.charmhub, needs_auth=False)
-        to_query = []
-        for lib in local_libs_data:
-            if lib.lib_id is None:
-                item = {"charm_name": lib.charm_name, "lib_name": lib.lib_name}
-            else:
-                item = {"lib_id": lib.lib_id}
-            item["api"] = lib.api
-            to_query.append(item)
-        libs_tips = store.get_libraries_tips(to_query)
-
-        # check if something needs to be done
-        analysis = []
-        for lib_data in local_libs_data:
-            emit.debug(f"Verifying local lib {lib_data}")
-            # fix any missing lib id using the Store info
-            if lib_data.lib_id is None:
-                for tip in libs_tips.values():
-                    if lib_data.charm_name == tip.charm_name and lib_data.lib_name == tip.lib_name:
-                        lib_data = dataclasses.replace(lib_data, lib_id=tip.lib_id)
-                        break
-
-            tip = libs_tips.get((lib_data.lib_id, lib_data.api))
-            emit.debug(f"Store tip: {tip}")
-            error_message = None
-            if tip is None:
-                error_message = f"Library {lib_data.full_name} not found in Charmhub."
-            elif tip.patch > lib_data.patch:
-                # the store has a higher version than local
-                pass
-            elif tip.patch < lib_data.patch:
-                # the store has a lower version numbers than local
-                error_message = (
-                    f"Library {lib_data.full_name} has local changes, cannot be updated."
-                )
-            else:
-                # same versions locally and in the store
-                if tip.content_hash == lib_data.content_hash:
-                    error_message = (
-                        f"Library {lib_data.full_name} was already up to date in "
-                        f"version {tip.api:d}.{tip.patch:d}."
-                    )
-                else:
-                    error_message = (
-                        f"Library {lib_data.full_name} has local changes, cannot be updated."
-                    )
-            analysis.append((lib_data, error_message))
-
-        full_lib_data = []
-        for lib_data, error_message in analysis:
-            if error_message is None:
-                downloaded = store.get_library(lib_data.charm_name, lib_data.lib_id, lib_data.api)
-                if lib_data.content is None:
-                    # locally new
-                    lib_data.path.parent.mkdir(parents=True, exist_ok=True)
-                    lib_data.path.write_text(downloaded.content)
-                    message = (
-                        f"Library {lib_data.full_name} version "
-                        f"{downloaded.api:d}.{downloaded.patch:d} downloaded."
-                    )
-                else:
-                    # XXX Facundo 2020-12-17: manage the case where the library was renamed
-                    # (related GH issue: #214)
-                    lib_data.path.write_text(downloaded.content)
-                    message = (
-                        f"Library {lib_data.full_name} updated to version "
-                        f"{downloaded.api:d}.{downloaded.patch:d}."
-                    )
-
-                # fix lib_data with new info so it's later available
-                # for the case of programmatic output
-                lib_data = dataclasses.replace(
-                    lib_data,
-                    patch=downloaded.patch,
-                    content=downloaded.content,
-                    content_hash=downloaded.content_hash,
-                )
-            else:
-                message = error_message
-            full_lib_data.append((lib_data, error_message))
-
-            if not parsed_args.format:
-                emit.message(message)
-
-        if parsed_args.format:
-            output_data = []
-            for lib_data, error_message in full_lib_data:
-                datum = {
-                    "charm_name": lib_data.charm_name,
-                    "library_name": lib_data.lib_name,
-                    "library_id": lib_data.lib_id,
-                    "api": lib_data.api,
-                }
-                if error_message is None:
-                    datum["fetched"] = {
-                        "patch": lib_data.patch,
-                        "content_hash": lib_data.content_hash,
-                    }
-                else:
-                    datum["error_message"] = error_message
-                output_data.append(datum)
-            emit.message(self.format_content(parsed_args.format, output_data))
-
-
-=======
->>>>>>> 970db5e2
 class ListLibCommand(BaseCommand):
     """List all libraries belonging to a charm."""
 
