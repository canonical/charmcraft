# Copyright 2020-2023 Canonical Ltd.
#
# Licensed under the Apache License, Version 2.0 (the "License");
# you may not use this file except in compliance with the License.
# You may obtain a copy of the License at
#
# http://www.apache.org/licenses/LICENSE-2.0
#
# Unless required by applicable law or agreed to in writing, software
# distributed under the License is distributed on an "AS IS" BASIS,
# WITHOUT WARRANTIES OR CONDITIONS OF ANY KIND, either express or implied.
# See the License for the specific language governing permissions and
# limitations under the License.
#
# For further info, check https://github.com/canonical/charmcraft

import pathlib
import re
import subprocess
import sys
import zipfile
from textwrap import dedent
from typing import List
from unittest import mock
from unittest.mock import ANY, MagicMock, call, patch

import pytest
import yaml
from craft_cli import CraftError, EmitterMode, emit
from craft_providers import bases

from charmcraft import instrum, linters
from charmcraft.bases import get_host_as_base
from charmcraft.charm_builder import relativise
from charmcraft.config import load
from charmcraft.const import BUILD_DIRNAME
from charmcraft.models.charmcraft import Base, BasesConfiguration
from charmcraft.models.lint import LintResult
from charmcraft.package import (
    Builder,
    _subprocess_pack_charms,
    format_charm_file_name,
    launch_shell,
)
from charmcraft.providers import get_base_configuration
from charmcraft.utils import get_host_architecture


def get_builder(
    config,
    *,
    project_dir=None,
    force=False,
    debug=False,
    shell=False,
    shell_after=False,
    measure=None,
):
    if project_dir is None:
        project_dir = config.project.dirpath

    return Builder(
        config=config,
        debug=debug,
        force=force,
        shell=shell,
        shell_after=shell_after,
        measure=measure,
    )


@pytest.fixture()
def basic_project(tmp_path, monkeypatch, prepare_charmcraft_yaml, prepare_metadata_yaml):
    """Create a basic Charmcraft project."""
    build_dir = tmp_path / BUILD_DIRNAME
    build_dir.mkdir()

    # a lib dir
    lib_dir = tmp_path / "lib"
    lib_dir.mkdir()
    ops_lib_dir = lib_dir / "ops"
    ops_lib_dir.mkdir()
    ops_stuff = ops_lib_dir / "stuff.txt"
    ops_stuff.write_bytes(b"ops stuff")

    # simple source code
    src_dir = tmp_path / "src"
    src_dir.mkdir()
    charm_script = src_dir / "charm.py"
    charm_script.write_bytes(b"all the magic")
    charm_script.chmod(0o755)

    # the license file
    license = tmp_path / "LICENSE"
    license.write_text("license content")

    # other optional assets
    icon = tmp_path / "icon.svg"
    icon.write_text("icon content")

    # README
    readme = tmp_path / "README.md"
    readme.write_text("README content")

    # the config
    host_base = get_host_as_base()
    prepare_charmcraft_yaml(
        dedent(
            f"""
            type: charm
            bases:
              - name: {host_base.name}
                channel: "{host_base.channel}"
                architectures: {host_base.architectures!r}
            parts:  # just to avoid "default charm parts" sneaking in
              foo:
                plugin: nil
            """
        )
    )
    prepare_metadata_yaml(
        dedent(
            """\
            name: test-charm-name-from-metadata-yaml
            summary: test summary
            description: test description
            """
        ),
    )
    # paths are relative, make all tests to run in the project's directory
    monkeypatch.chdir(tmp_path)

    return tmp_path


@pytest.fixture()
def basic_project_builder(basic_project, prepare_charmcraft_yaml):
    def _basic_project_builder(bases_configs: List[BasesConfiguration], **builder_kwargs):
        charmcraft_yaml = dedent(
            """
            type: charm
            bases:
            """
        )

        for bases_config in bases_configs:
            charmcraft_yaml += "  - build-on:\n"
            for base in bases_config.build_on:
                charmcraft_yaml += (
                    f"    - name: {base.name!r}\n"
                    f"      channel: {base.channel!r}\n"
                    f"      architectures: {base.architectures!r}\n"
                )

            charmcraft_yaml += "    run-on:\n"
            for base in bases_config.run_on:
                charmcraft_yaml += (
                    f"    - name: {base.name!r}\n"
                    f"      channel: {base.channel!r}\n"
                    f"      architectures: {base.architectures!r}\n"
                )
        charmcraft_yaml += dedent(
            """
            parts:
              foo:
                plugin: nil
            """
        )

        prepare_charmcraft_yaml(charmcraft_yaml)

        config = load(basic_project)
        return get_builder(config, **builder_kwargs)

    return _basic_project_builder


@pytest.fixture()
def mock_capture_logs_from_instance():
    with patch("charmcraft.providers.capture_logs_from_instance") as mock_capture:
        yield mock_capture


@pytest.fixture()
def mock_launch_shell():
    with patch("charmcraft.package.launch_shell") as mock_shell:
        yield mock_shell


@pytest.fixture()
def mock_linters():
    with patch("charmcraft.linters") as mock_linters:
        mock_linters.analyze.return_value = []
        yield mock_linters


@pytest.fixture()
def mock_parts():
    with patch("charmcraft.parts") as mock_parts:
        yield mock_parts


@pytest.fixture(autouse=True)
def mock_provider(mock_instance, fake_provider):
    mock_provider = mock.Mock(wraps=fake_provider)
    with patch("charmcraft.providers.get_provider", return_value=mock_provider):
        yield mock_provider


@pytest.fixture()
def mock_ubuntu_buildd_base_configuration():
    with mock.patch("craft_providers.bases.ubuntu.BuilddBase", autospec=True) as mock_base_config:
        yield mock_base_config


@pytest.fixture()
def mock_centos_base_configuration():
    with mock.patch("craft_providers.bases.centos.CentOSBase", autospec=True) as mock_base_config:
        yield mock_base_config


@pytest.fixture()
def mock_instance_name():
    with mock.patch(
        "charmcraft.providers.get_instance_name", return_value="test-instance-name"
    ) as patched:
        yield patched


@pytest.fixture()
def mock_is_base_available():
    with mock.patch(
        "charmcraft.providers.is_base_available",
        return_value=(True, None),
    ) as mock_is_base_available:
        yield mock_is_base_available


# --- (real) build tests


def test_build_error_without_metadata_yaml(basic_project):
    """Validate error if trying to build project without metadata.yaml."""
    metadata = basic_project / "metadata.yaml"
    metadata.unlink()

    with pytest.raises(CraftError) as exc_info:
        config = load(basic_project)

        get_builder(config)

    assert str(exc_info.value) == dedent(
        """\
        Bad charmcraft.yaml content:
        - needs value in field 'name'
        - needs value in field 'summary'
        - needs value in field 'description'"""
    )


@pytest.mark.skipif(sys.platform == "win32", reason="Windows not [yet] supported")
def test_build_with_charmcraft_yaml_destructive_mode(basic_project_builder, emitter, monkeypatch):
    host_base = get_host_as_base()
    builder = basic_project_builder(
        [BasesConfiguration(**{"build-on": [host_base], "run-on": [host_base]})],
        force=True,  # to ignore any linter issue
    )

    zipnames = builder.run(destructive_mode=True)

    host_arch = host_base.architectures[0]
    assert zipnames == [
        "test-charm-name-from-metadata-yaml_"
        f"{host_base.name}-{host_base.channel}-{host_arch}.charm"
    ]

    emitter.assert_debug("Building for 'bases[0]' as host matches 'build-on[0]'.")


@pytest.mark.skipif(sys.platform == "win32", reason="Windows not [yet] supported")
def test_build_with_charmcraft_yaml_managed_mode(
    basic_project_builder, emitter, monkeypatch, tmp_path
):
    monkeypatch.setenv("CHARMCRAFT_MANAGED_MODE", "1")
    host_base = get_host_as_base()
    builder = basic_project_builder(
        [BasesConfiguration(**{"build-on": [host_base], "run-on": [host_base]})],
        force=True,  # to ignore any linter issue
    )

    with patch("charmcraft.env.get_managed_environment_home_path", return_value=tmp_path / "root"):
        zipnames = builder.run()

    host_arch = host_base.architectures[0]
    assert zipnames == [
        "test-charm-name-from-metadata-yaml_"
        f"{host_base.name}-{host_base.channel}-{host_arch}.charm"
    ]

    emitter.assert_debug("Building for 'bases[0]' as host matches 'build-on[0]'.")


def test_build_checks_provider(basic_project, mock_provider, mock_capture_logs_from_instance):
    """Test cases for base-index parameter."""
    config = load(basic_project)
    builder = get_builder(config)

    try:
        builder.run()
    except CraftError:
        # 'No suitable 'build-on' environment...' error will be raised on some test platforms
        pass

    mock_provider.ensure_provider_is_available.assert_called_once()


def test_build_with_debug_no_error(
    basic_project_builder,
    mock_linters,
    mock_parts,
    mock_launch_shell,
):
    host_base = get_host_as_base()
    builder = basic_project_builder(
        [BasesConfiguration(**{"build-on": [host_base], "run-on": [host_base]})],
        debug=True,
    )

    charms = builder.run(destructive_mode=True)

    assert len(charms) == 1
    assert mock_launch_shell.mock_calls == []


def test_build_with_debug_with_error(
    basic_project_builder,
    mock_linters,
    mock_parts,
    mock_launch_shell,
):
    mock_parts.PartsLifecycle.return_value.run.side_effect = CraftError("fail")
    host_base = get_host_as_base()
    builder = basic_project_builder(
        [BasesConfiguration(**{"build-on": [host_base], "run-on": [host_base]})],
        debug=True,
    )

    with pytest.raises(CraftError):
        builder.run(destructive_mode=True)

    assert mock_launch_shell.mock_calls == [mock.call()]


def test_build_with_shell(basic_project_builder, mock_parts, mock_provider, mock_launch_shell):
    host_base = get_host_as_base()
    builder = basic_project_builder(
        [BasesConfiguration(**{"build-on": [host_base], "run-on": [host_base]})],
        shell=True,
    )

    charms = builder.run(destructive_mode=True)

    assert charms == []
    assert mock_launch_shell.mock_calls == [mock.call()]


def test_build_with_shell_after(
    basic_project_builder,
    mock_linters,
    mock_parts,
    mock_launch_shell,
):
    host_base = get_host_as_base()
    builder = basic_project_builder(
        [BasesConfiguration(**{"build-on": [host_base], "run-on": [host_base]})],
        shell_after=True,
    )

    charms = builder.run(destructive_mode=True)

    assert len(charms) == 1
    assert mock_launch_shell.mock_calls == [mock.call()]


def test_build_checks_provider_error(basic_project, mock_provider):
    """Test cases for base-index parameter."""
    mock_provider.ensure_provider_is_available.side_effect = RuntimeError("foo")
    config = load(basic_project)
    builder = get_builder(config)

    with pytest.raises(RuntimeError, match="foo"):
        builder.run()


@pytest.mark.skipif(sys.platform == "win32", reason="Windows not [yet] supported")
def test_build_multiple_with_charmcraft_yaml_destructive_mode(basic_project_builder, emitter):
    """Build multiple charms for multiple matching bases, skipping one unmatched config."""
    host_base = get_host_as_base()
    unmatched_base = Base(
        name="unmatched-name",
        channel="unmatched-channel",
        architectures=["unmatched-arch1"],
    )
    matched_cross_base = Base(
        name="cross-name",
        channel="cross-channel",
        architectures=["cross-arch1"],
    )
    builder = basic_project_builder(
        [
            BasesConfiguration(**{"build-on": [host_base], "run-on": [host_base]}),
            BasesConfiguration(**{"build-on": [unmatched_base], "run-on": [unmatched_base]}),
            BasesConfiguration(**{"build-on": [host_base], "run-on": [matched_cross_base]}),
        ],
        force=True,
    )

    zipnames = builder.run(destructive_mode=True)

    host_arch = host_base.architectures[0]
    assert zipnames == [
        "test-charm-name-from-metadata-yaml_"
        f"{host_base.name}-{host_base.channel}-{host_arch}.charm",
        "test-charm-name-from-metadata-yaml_cross-name-cross-channel-cross-arch1.charm",
    ]

    reason = f"name 'unmatched-name' does not match host {host_base.name!r}."
    emitter.assert_interactions(
        [
            call("debug", "Building for 'bases[0]' as host matches 'build-on[0]'."),
            call("progress", f"Skipping 'bases[1].build-on[0]': {reason}"),
            call(
                "progress",
                "No suitable 'build-on' environment found in 'bases[1]' configuration.",
                permanent=True,
            ),
            call("debug", "Building for 'bases[2]' as host matches 'build-on[0]'."),
        ]
    )


@pytest.mark.skipif(sys.platform == "win32", reason="Windows not [yet] supported")
def test_build_multiple_with_charmcraft_yaml_managed_mode(
    basic_project_builder, monkeypatch, emitter, tmp_path
):
    """Build multiple charms for multiple matching bases, skipping one unmatched config."""
    host_base = get_host_as_base()
    unmatched_base = Base(
        name="unmatched-name",
        channel="unmatched-channel",
        architectures=["unmatched-arch1"],
    )
    matched_cross_base = Base(
        name="cross-name",
        channel="cross-channel",
        architectures=["cross-arch1"],
    )
    builder = basic_project_builder(
        [
            BasesConfiguration(**{"build-on": [host_base], "run-on": [host_base]}),
            BasesConfiguration(**{"build-on": [unmatched_base], "run-on": [unmatched_base]}),
            BasesConfiguration(**{"build-on": [host_base], "run-on": [matched_cross_base]}),
        ],
        force=True,
    )

    monkeypatch.setenv("CHARMCRAFT_MANAGED_MODE", "1")
    with patch("charmcraft.env.get_managed_environment_home_path", return_value=tmp_path / "root"):
        zipnames = builder.run()

    host_arch = host_base.architectures[0]
    assert zipnames == [
        "test-charm-name-from-metadata-yaml_"
        f"{host_base.name}-{host_base.channel}-{host_arch}.charm",
        "test-charm-name-from-metadata-yaml_cross-name-cross-channel-cross-arch1.charm",
    ]

    reason = f"name 'unmatched-name' does not match host {host_base.name!r}."
    emitter.assert_interactions(
        [
            call("debug", "Building for 'bases[0]' as host matches 'build-on[0]'."),
            call("progress", f"Skipping 'bases[1].build-on[0]': {reason}"),
            call(
                "progress",
                "No suitable 'build-on' environment found in 'bases[1]' configuration.",
                permanent=True,
            ),
            call("debug", "Building for 'bases[2]' as host matches 'build-on[0]'."),
        ]
    )


@pytest.mark.parametrize(
    ("charmcraft_yaml_template", "metadata_yaml"),
    [
        [
            dedent(
                """\
                type: charm
                bases:
                  - name: ubuntu
                    channel: "18.04"
                    architectures: {arch}
                """
            ),
            dedent(
                """\
                name: test-charm-name-from-metadata-yaml
                summary: test summary
                description: test description
                """
            ),
        ],
    ],
)
def test_build_project_is_cwd(
    basic_project,
    prepare_charmcraft_yaml,
    prepare_metadata_yaml,
    charmcraft_yaml_template,
    metadata_yaml,
    emitter,
    mock_capture_logs_from_instance,
    mock_instance,
    mock_provider,
    mock_instance_name,
    mock_ubuntu_buildd_base_configuration,
    mock_is_base_available,
    mocker,
):
    """Test cases for base-index parameter."""
    emit.set_mode(EmitterMode.BRIEF)
    host_base = get_host_as_base()
    host_arch = host_base.architectures[0]
    prepare_charmcraft_yaml(charmcraft_yaml_template.format(arch=host_base.architectures))
    prepare_metadata_yaml(metadata_yaml)

    config = load(basic_project)
    project_managed_path = pathlib.Path("/root/project")
    builder = get_builder(config)
    base_configuration = get_base_configuration(
        alias=bases.ubuntu.BuilddBaseAlias.BIONIC, instance_name=mock_instance_name()
    )
    mock_base_get_base_configuration = mocker.patch("charmcraft.providers.get_base_configuration")
    mock_base_get_base_configuration.return_value = base_configuration

    zipnames = builder.run([0])

    assert zipnames == [
        f"test-charm-name-from-metadata-yaml_ubuntu-18.04-{host_arch}.charm",
    ]
    assert mock_provider.mock_calls == [
        call.is_provider_installed(),
        call.ensure_provider_is_available(),
        call.launched_environment(
            project_name="test-charm-name-from-metadata-yaml",
            project_path=basic_project,
            base_configuration=base_configuration,
            instance_name=mock_instance_name(),
            allow_unstable=False,
        ),
    ]
    assert mock_instance.mock_calls == [
        call.mount(host_source=basic_project, target=project_managed_path),
        call.execute_run(
            ["charmcraft", "pack", "--bases-index", "0", "--verbosity=brief"],
            check=True,
            cwd=project_managed_path,
        ),
    ]
    assert mock_is_base_available.mock_calls == [
        call.is_base_available(
            Base(name="ubuntu", channel="18.04", architectures=[host_arch]),
        )
    ]


@pytest.mark.parametrize(
    ("charmcraft_yaml_template", "metadata_yaml"),
    [
        [
            dedent(
                """\
                type: charm
                bases:
                  - name: ubuntu
                    channel: "18.04"
                    architectures: {arch}
                """
            ),
            dedent(
                """\
                name: test-charm-name-from-metadata-yaml
                summary: test summary
                description: test description
                """
            ),
        ],
    ],
)
def test_build_project_is_not_cwd(
    basic_project,
    prepare_charmcraft_yaml,
    prepare_metadata_yaml,
    charmcraft_yaml_template,
    metadata_yaml,
    mock_capture_logs_from_instance,
    mock_instance,
    mock_provider,
    monkeypatch,
    mock_instance_name,
    mock_ubuntu_buildd_base_configuration,
    mock_is_base_available,
    mocker,
):
    """Test cases for base-index parameter."""
    emit.set_mode(EmitterMode.BRIEF)
    host_base = get_host_as_base()
    host_arch = host_base.architectures[0]
    prepare_charmcraft_yaml(charmcraft_yaml_template.format(arch=host_base.architectures))
    prepare_metadata_yaml(metadata_yaml)

    config = load(basic_project)
    builder = get_builder(config)
    base_configuration = get_base_configuration(
        alias=bases.ubuntu.BuilddBaseAlias.BIONIC, instance_name=mock_instance_name()
    )
    mock_base_get_base_configuration = mocker.patch("charmcraft.providers.get_base_configuration")
    mock_base_get_base_configuration.return_value = base_configuration

    monkeypatch.chdir("/")  # make the working directory NOT the project's one
    zipnames = builder.run([0])

    assert zipnames == [
        f"test-charm-name-from-metadata-yaml_ubuntu-18.04-{host_arch}.charm",
    ]
    assert mock_provider.mock_calls == [
        call.is_provider_installed(),
        call.ensure_provider_is_available(),
        call.launched_environment(
            project_name="test-charm-name-from-metadata-yaml",
            project_path=basic_project,
            base_configuration=base_configuration,
            instance_name=mock_instance_name(),
            allow_unstable=False,
        ),
    ]
    assert mock_instance.mock_calls == [
        call.mount(host_source=basic_project, target=pathlib.Path("/root/project")),
        call.execute_run(
            ["charmcraft", "pack", "--bases-index", "0", "--verbosity=brief"],
            check=True,
            cwd=pathlib.Path("/root"),
        ),
        call.pull_file(
            source=pathlib.Path("/root") / zipnames[0],
            destination=pathlib.Path.cwd() / zipnames[0],
        ),
    ]
    assert mock_is_base_available.mock_calls == [
        call.is_base_available(
            Base(name="ubuntu", channel="18.04", architectures=[host_arch]),
        )
    ]


@pytest.mark.skipif(sys.platform == "win32", reason="Windows not [yet] supported")
@pytest.mark.parametrize(
    ("mode", "cmd_flags"),
    [
        (EmitterMode.VERBOSE, ["--verbosity=verbose"]),
        (EmitterMode.QUIET, ["--verbosity=quiet"]),
        (EmitterMode.DEBUG, ["--verbosity=debug"]),
        (EmitterMode.TRACE, ["--verbosity=trace"]),
        (EmitterMode.BRIEF, ["--verbosity=brief"]),
    ],
)
@pytest.mark.parametrize(
    ("charmcraft_yaml_template", "metadata_yaml"),
    [
        [
            dedent(
                """\
                type: charm
                bases:
                  - name: ubuntu
                    channel: "18.04"
                    architectures: {arch}
                  - name: ubuntu
                    channel: "20.04"
                    architectures: {arch}
                  - name: centos
                    channel: "7"
                    architectures: {arch}
                  - name: ubuntu
                    channel: "unsupported-channel"
                    architectures: {arch}
                """
            ),
            dedent(
                """\
                name: test-charm-name-from-metadata-yaml
                summary: test summary
                description: test description
                """
            ),
        ],
    ],
)
def test_build_bases_index_scenarios_provider(
    mode,
    cmd_flags,
    basic_project,
    prepare_charmcraft_yaml,
    prepare_metadata_yaml,
    charmcraft_yaml_template,
    metadata_yaml,
    emitter,
    mock_capture_logs_from_instance,
    mock_instance,
    mock_provider,
    mock_instance_name,
    mock_ubuntu_buildd_base_configuration,
    mock_centos_base_configuration,
    mock_is_base_available,
    mocker,
):
    """Test cases for base-index parameter."""
    emit.set_mode(mode)
    host_base = get_host_as_base()
    host_arch = host_base.architectures[0]
    project_managed_path = pathlib.Path("/root/project")
    prepare_charmcraft_yaml(charmcraft_yaml_template.format(arch=host_base.architectures))
    config = load(basic_project)
    builder = get_builder(config)
    base_bionic_configuration = get_base_configuration(
        alias=bases.ubuntu.BuilddBaseAlias.BIONIC, instance_name=mock_instance_name()
    )
    base_focal_configuration = get_base_configuration(
        alias=bases.ubuntu.BuilddBaseAlias.FOCAL, instance_name=mock_instance_name()
    )
    base_centos_configuration = get_base_configuration(
        alias=bases.centos.CentOSBaseAlias.SEVEN, instance_name=mock_instance_name()
    )
    mock_base_get_base_configuration = mocker.patch("charmcraft.providers.get_base_configuration")
    mock_base_get_base_configuration.side_effect = [
        base_bionic_configuration,
        base_focal_configuration,
        base_centos_configuration,
    ]

    zipnames = builder.run([0])
    assert zipnames == [
        f"test-charm-name-from-metadata-yaml_ubuntu-18.04-{host_arch}.charm",
    ]

    assert mock_provider.mock_calls == [
        call.is_provider_installed(),
        call.ensure_provider_is_available(),
        call.launched_environment(
            project_name="test-charm-name-from-metadata-yaml",
            project_path=basic_project,
            base_configuration=base_bionic_configuration,
            instance_name=mock_instance_name(),
            allow_unstable=False,
        ),
    ]
    assert mock_instance.mock_calls == [
        call.mount(host_source=basic_project, target=project_managed_path),
        call.execute_run(
            ["charmcraft", "pack", "--bases-index", "0", *cmd_flags],
            check=True,
            cwd=project_managed_path,
        ),
    ]
    assert mock_is_base_available.mock_calls == [
        call(Base(name="ubuntu", channel="18.04", architectures=[host_arch]))
    ]
    emitter.assert_progress(
        "Launching environment to pack for base "
        "name='ubuntu' channel='18.04' architectures=['amd64'] "
        "(may take a while the first time but it's reusable)"
    )
    emitter.assert_progress("Packing the charm")
    mock_provider.reset_mock()
    mock_instance.reset_mock()
    mock_is_base_available.reset_mock()
    mock_base_get_base_configuration.reset_mock()
    mock_base_get_base_configuration.side_effect = [
        base_bionic_configuration,
        base_focal_configuration,
        base_centos_configuration,
    ]

    zipnames = builder.run([1])
    assert zipnames == [
        f"test-charm-name-from-metadata-yaml_ubuntu-20.04-{host_arch}.charm",
    ]
    assert mock_provider.mock_calls == [
        call.is_provider_installed(),
        call.ensure_provider_is_available(),
        call.launched_environment(
            project_name="test-charm-name-from-metadata-yaml",
            project_path=basic_project,
            base_configuration=base_focal_configuration,
            instance_name=mock_instance_name(),
            allow_unstable=False,
        ),
    ]
    assert mock_instance.mock_calls == [
        call.mount(host_source=basic_project, target=project_managed_path),
        call.execute_run(
            ["charmcraft", "pack", "--bases-index", "1", *cmd_flags],
            check=True,
            cwd=project_managed_path,
        ),
    ]
    assert mock_is_base_available.mock_calls == [
        call(Base(name="ubuntu", channel="20.04", architectures=[host_arch]))
    ]
    mock_provider.reset_mock()
    mock_instance.reset_mock()
    mock_is_base_available.reset_mock()
    mock_base_get_base_configuration.reset_mock()
    mock_base_get_base_configuration.side_effect = [
        base_bionic_configuration,
        base_focal_configuration,
        base_centos_configuration,
    ]

    zipnames = builder.run([0, 1])
    assert zipnames == [
        f"test-charm-name-from-metadata-yaml_ubuntu-18.04-{host_arch}.charm",
        f"test-charm-name-from-metadata-yaml_ubuntu-20.04-{host_arch}.charm",
    ]
    assert mock_provider.mock_calls == [
        call.is_provider_installed(),
        call.ensure_provider_is_available(),
        call.launched_environment(
            project_name="test-charm-name-from-metadata-yaml",
            project_path=basic_project,
            base_configuration=base_bionic_configuration,
            instance_name=mock_instance_name(),
            allow_unstable=False,
        ),
        call.launched_environment(
            project_name="test-charm-name-from-metadata-yaml",
            project_path=basic_project,
            base_configuration=base_focal_configuration,
            instance_name=mock_instance_name(),
            allow_unstable=False,
        ),
    ]
    assert mock_instance.mock_calls == [
        call.mount(host_source=basic_project, target=project_managed_path),
        call.execute_run(
            ["charmcraft", "pack", "--bases-index", "0", *cmd_flags],
            check=True,
            cwd=project_managed_path,
        ),
        call.mount(host_source=basic_project, target=project_managed_path),
        call.execute_run(
            ["charmcraft", "pack", "--bases-index", "1", *cmd_flags],
            check=True,
            cwd=project_managed_path,
        ),
    ]
    assert mock_is_base_available.mock_calls == [
        call(Base(name="ubuntu", channel="18.04", architectures=[host_arch])),
        call(Base(name="ubuntu", channel="20.04", architectures=[host_arch])),
    ]

    mock_provider.reset_mock()
    mock_instance.reset_mock()
    mock_is_base_available.reset_mock()
    mock_base_get_base_configuration.reset_mock()
    mock_base_get_base_configuration.side_effect = [
        base_focal_configuration,
        base_centos_configuration,
    ]

    zipnames = builder.run([1, 2])
    assert zipnames == [
        f"test-charm-name-from-metadata-yaml_ubuntu-20.04-{host_arch}.charm",
        f"test-charm-name-from-metadata-yaml_centos-7-{host_arch}.charm",
    ]
    assert mock_provider.mock_calls == [
        call.is_provider_installed(),
        call.ensure_provider_is_available(),
        call.launched_environment(
            project_name="test-charm-name-from-metadata-yaml",
            project_path=basic_project,
            base_configuration=base_focal_configuration,
            instance_name=mock_instance_name(),
            allow_unstable=False,
        ),
        call.launched_environment(
            project_name="test-charm-name-from-metadata-yaml",
            project_path=basic_project,
            base_configuration=base_centos_configuration,
            instance_name=mock_instance_name(),
            allow_unstable=True,
        ),
    ]
    assert mock_instance.mock_calls == [
        call.mount(host_source=basic_project, target=project_managed_path),
        call.execute_run(
            ["charmcraft", "pack", "--bases-index", "1", *cmd_flags],
            check=True,
            cwd=project_managed_path,
        ),
        call.mount(host_source=basic_project, target=project_managed_path),
        call.execute_run(
            ["charmcraft", "pack", "--bases-index", "2", *cmd_flags],
            check=True,
            cwd=project_managed_path,
        ),
    ]
    assert mock_is_base_available.mock_calls == [
        call(Base(name="ubuntu", channel="20.04", architectures=[host_arch])),
        call(Base(name="centos", channel="7", architectures=[host_arch])),
    ]
    mock_provider.reset_mock()
    mock_instance.reset_mock()
    mock_is_base_available.reset_mock()
    mock_base_get_base_configuration.reset_mock()
    mock_base_get_base_configuration.side_effect = [
        base_bionic_configuration,
        base_focal_configuration,
        base_centos_configuration,
    ]

    with pytest.raises(
        CraftError,
        match=r"No suitable 'build-on' environment found in any 'bases' configuration.",
    ):
        builder.run([4])

    mock_provider.reset_mock()
    mock_instance.reset_mock()
    mock_is_base_available.reset_mock()
    mock_base_get_base_configuration.reset_mock()
    mock_base_get_base_configuration.side_effect = [
        base_bionic_configuration,
        base_focal_configuration,
    ]

    expected_msg = re.escape("Failed to build charm for bases index '0'.")
    with pytest.raises(
        CraftError,
        match=expected_msg,
    ):
        mock_instance.execute_run.side_effect = subprocess.CalledProcessError(
            -1,
            ["charmcraft", "pack", "..."],
            "some output",
            "some error",
        )
        builder.run([0])

    assert mock_instance.mock_calls == [
        call.mount(host_source=basic_project, target=project_managed_path),
        call.execute_run(
            ["charmcraft", "pack", "--bases-index", "0", *cmd_flags],
            check=True,
            cwd=project_managed_path,
        ),
    ]
    # it was called seven times, for success and errors
    assert mock_capture_logs_from_instance.mock_calls == [call(mock_instance)] * 7


@pytest.mark.skipif(sys.platform == "win32", reason="Windows not [yet] supported")
def test_build_bases_index_scenarios_managed_mode(basic_project_builder, monkeypatch, tmp_path):
    """Test cases for base-index parameter."""
    host_base = get_host_as_base()
    host_arch = host_base.architectures[0]
    host_base = get_host_as_base()
    unmatched_base = Base(
        name="unmatched-name",
        channel="unmatched-channel",
        architectures=["unmatched-arch1"],
    )
    matched_cross_base = Base(
        name="cross-name",
        channel="cross-channel",
        architectures=["cross-arch1"],
    )
    builder = basic_project_builder(
        [
            BasesConfiguration(**{"build-on": [host_base], "run-on": [host_base]}),
            BasesConfiguration(**{"build-on": [unmatched_base], "run-on": [unmatched_base]}),
            BasesConfiguration(**{"build-on": [host_base], "run-on": [matched_cross_base]}),
        ],
        force=True,
    )

    monkeypatch.setenv("CHARMCRAFT_MANAGED_MODE", "1")
    with patch("charmcraft.env.get_managed_environment_home_path", return_value=tmp_path / "root"):
        zipnames = builder.run([0])
    assert zipnames == [
        "test-charm-name-from-metadata-yaml_"
        f"{host_base.name}-{host_base.channel}-{host_arch}.charm",
    ]

    with pytest.raises(
        CraftError,
        match=r"No suitable 'build-on' environment found in any 'bases' configuration.",
    ):
        builder.run([1])

    with patch("charmcraft.env.get_managed_environment_home_path", return_value=tmp_path / "root"):
        zipnames = builder.run([2])
    assert zipnames == [
        "test-charm-name-from-metadata-yaml_cross-name-cross-channel-cross-arch1.charm",
    ]


@patch(
    "charmcraft.bases.get_host_as_base",
    return_value=Base(name="xname", channel="xchannel", architectures=["xarch"]),
)
@pytest.mark.parametrize(
    ("charmcraft_yaml", "metadata_yaml"),
    [
        [
            dedent(
                """\
                type: charm
                bases:
                  - name: unmatched-name
                    channel: xchannel
                    architectures: [xarch]
                  - name: xname
                    channel: unmatched-channel
                    architectures: [xarch]
                  - name: xname
                    channel: xchannel
                    architectures: [unmatched-arch1, unmatched-arch2]
                """
            ),
            dedent(
                """\
                name: test-charm-name-from-metadata-yaml
                summary: test summary
                description: test description
                """
            ),
        ],
    ],
)
def test_build_error_no_match_with_charmcraft_yaml(
    mock_host_base,
    basic_project,
    prepare_charmcraft_yaml,
    prepare_metadata_yaml,
    charmcraft_yaml,
    metadata_yaml,
    monkeypatch,
    emitter,
):
    """Error when no charms are buildable with host base, verifying each mismatched reason."""
    prepare_charmcraft_yaml(charmcraft_yaml)
    prepare_metadata_yaml(metadata_yaml)

    config = load(basic_project)
    builder = get_builder(config)

    # Managed bases build.
    monkeypatch.setenv("CHARMCRAFT_MANAGED_MODE", "1")
    with pytest.raises(
        CraftError,
        match=r"No suitable 'build-on' environment found in any 'bases' configuration.",
    ):
        builder.run()

    emitter.assert_interactions(
        [
            call(
                "progress",
                "Skipping 'bases[0].build-on[0]': "
                "name 'unmatched-name' does not match host 'xname'.",
            ),
            call(
                "progress",
                "No suitable 'build-on' environment found in 'bases[0]' configuration.",
                permanent=True,
            ),
            call(
                "progress",
                "Skipping 'bases[1].build-on[0]': "
                "channel 'unmatched-channel' does not match host 'xchannel'.",
            ),
            call(
                "progress",
                "No suitable 'build-on' environment found in 'bases[1]' configuration.",
                permanent=True,
            ),
            call(
                "progress",
                "Skipping 'bases[2].build-on[0]': "
                "host architecture 'xarch' not in base architectures "
                "['unmatched-arch1', 'unmatched-arch2'].",
            ),
            call(
                "progress",
                "No suitable 'build-on' environment found in 'bases[2]' configuration.",
                permanent=True,
            ),
        ]
    )


@pytest.mark.skipif(sys.platform == "win32", reason="Windows not [yet] supported")
@pytest.mark.parametrize(
    ("builder_flag", "cmd_flag"),
    [
        ("debug", "--debug"),
        ("shell", "--shell"),
        ("shell_after", "--shell-after"),
        ("force", "--force"),
    ],
)
def test_build_arguments_managed_charmcraft_simples(
    builder_flag,
    cmd_flag,
    mock_capture_logs_from_instance,
    mock_instance,
    basic_project_builder,
):
    """Check that the command to run charmcraft inside the environment is properly built."""
    emit.set_mode(EmitterMode.BRIEF)
    host_base = Base(name="ubuntu", channel="18.04", architectures=[get_host_architecture()])
    bases_config = [BasesConfiguration(**{"build-on": [host_base], "run-on": [host_base]})]
    project_managed_path = pathlib.Path("/root/project")

    kwargs = {builder_flag: True}
    builder = basic_project_builder(bases_config, **kwargs)
    builder.pack_charm_in_instance(
        build_on=bases_config[0].build_on[0],
        bases_index=0,
        build_on_index=0,
    )
    expected_cmd = ["charmcraft", "pack", "--bases-index", "0", "--verbosity=brief", cmd_flag]
    assert mock_instance.mock_calls == [
        call.mount(host_source=builder.config.project.dirpath, target=project_managed_path),
        call.execute_run(expected_cmd, check=True, cwd=project_managed_path),
    ]


@pytest.mark.skipif(sys.platform == "win32", reason="Windows not [yet] supported")
def test_build_arguments_managed_charmcraft_measure(
    mock_capture_logs_from_instance,
    mock_instance,
    basic_project_builder,
    tmp_path,
):
    """Check that the command to run charmcraft inside the environment is properly built."""
    emit.set_mode(EmitterMode.BRIEF)
    host_base = Base(name="ubuntu", channel="18.04", architectures=[get_host_architecture()])
    bases_config = [BasesConfiguration(**{"build-on": [host_base], "run-on": [host_base]})]
    project_managed_path = pathlib.Path("/root/project")

    # fake a dumped measure to be pulled from the instance
    fake_local_m = tmp_path / "local.json"
    instrum._Measurements().dump(fake_local_m)

    # specially patch the context manager
    fake_inst_m = tmp_path / "inst.json"
    mock_instance.temporarily_pull_file = MagicMock()
    mock_instance.temporarily_pull_file.return_value = fake_local_m

    builder = basic_project_builder(bases_config, measure=tmp_path)
    with patch("charmcraft.env.get_managed_environment_metrics_path", return_value=fake_inst_m):
        builder.pack_charm_in_instance(
            build_on=bases_config[0].build_on[0],
            bases_index=0,
            build_on_index=0,
        )
    cmd_flag = f"--measure={str(fake_inst_m)}"
    expected_cmd = ["charmcraft", "pack", "--bases-index", "0", "--verbosity=brief", cmd_flag]
    assert mock_instance.mock_calls == [
        call.mount(host_source=builder.config.project.dirpath, target=project_managed_path),
        call.execute_run(expected_cmd, check=True, cwd=project_managed_path),
        call.temporarily_pull_file(fake_inst_m),
    ]


@pytest.mark.skipif(sys.platform == "win32", reason="Windows not [yet] supported")
def test_build_package_tree_structure(tmp_path, config):
    """The zip file is properly built internally."""
    # the metadata
    metadata_data = {"name": "test-charm-name-from-metadata-yaml"}
    metadata_file = tmp_path / "metadata.yaml"
    with metadata_file.open("wt", encoding="ascii") as fh:
        yaml.dump(metadata_data, fh)

    # create some dirs and files! a couple of files outside, and the dir we'll zip...
    file_outside_1 = tmp_path / "file_outside_1"
    with file_outside_1.open("wb") as fh:
        fh.write(b"content_out_1")
    file_outside_2 = tmp_path / "file_outside_2"
    with file_outside_2.open("wb") as fh:
        fh.write(b"content_out_2")
    to_be_zipped_dir = tmp_path / BUILD_DIRNAME
    to_be_zipped_dir.mkdir()

    # ...also outside a dir with a file...
    dir_outside = tmp_path / "extdir"
    dir_outside.mkdir()
    file_ext = dir_outside / "file_ext"
    with file_ext.open("wb") as fh:
        fh.write(b"external file")

    # ...then another file inside, and another dir...
    file_inside = to_be_zipped_dir / "file_inside"
    with file_inside.open("wb") as fh:
        fh.write(b"content_in")
    dir_inside = to_be_zipped_dir / "somedir"
    dir_inside.mkdir()

    # ...also inside, a link to the external dir...
    dir_linked_inside = to_be_zipped_dir / "linkeddir"
    dir_linked_inside.symlink_to(dir_outside)

    # ...and finally another real file, and two symlinks
    file_deep_1 = dir_inside / "file_deep_1"
    with file_deep_1.open("wb") as fh:
        fh.write(b"content_deep")
    file_deep_2 = dir_inside / "file_deep_2"
    file_deep_2.symlink_to(file_inside)
    file_deep_3 = dir_inside / "file_deep_3"
    file_deep_3.symlink_to(file_outside_1)

    # zip it
    bases_config = BasesConfiguration(
        **{
            "build-on": [],
            "run-on": [Base(name="xname", channel="xchannel", architectures=["xarch1"])],
        }
    )
    builder = get_builder(config)
    zipname = builder.handle_package(to_be_zipped_dir, bases_config)

    # check the stuff outside is not in the zip, the stuff inside is zipped (with
    # contents!), and all relative to build dir
    zf = zipfile.ZipFile(zipname)
    assert "file_outside_1" not in [x.filename for x in zf.infolist()]
    assert "file_outside_2" not in [x.filename for x in zf.infolist()]
    assert zf.read("file_inside") == b"content_in"
    assert zf.read("somedir/file_deep_1") == b"content_deep"  # own
    assert zf.read("somedir/file_deep_2") == b"content_in"  # from file inside
    assert zf.read("somedir/file_deep_3") == b"content_out_1"  # from file outside 1
    assert zf.read("linkeddir/file_ext") == b"external file"  # from file in the outside linked dir


@pytest.mark.parametrize(
    ("charmcraft_yaml", "metadata_yaml", "expected_zipname"),
    [
        [
            dedent(
                """\
                type: charm
                """
            ),
            dedent(
                """\
                name: test-charm-name-from-metadata-yaml
                summary: test summary
                description: test description
                """
            ),
            "test-charm-name-from-metadata-yaml_xname-xchannel-xarch1.charm",
        ],
        [
            dedent(
                """\
                name: test-charm-name-from-charmcraft-yaml
                type: charm
                summary: test summary
                description: test description
                """
            ),
            None,
            "test-charm-name-from-charmcraft-yaml_xname-xchannel-xarch1.charm",
        ],
    ],
)
def test_build_package_name(
    tmp_path,
    prepare_charmcraft_yaml,
    prepare_metadata_yaml,
    charmcraft_yaml,
    metadata_yaml,
    expected_zipname,
):
    """The zip file name comes from the config."""
    to_be_zipped_dir = tmp_path / BUILD_DIRNAME
    to_be_zipped_dir.mkdir()

    prepare_charmcraft_yaml(charmcraft_yaml)
    prepare_metadata_yaml(metadata_yaml)

    # zip it
    bases_config = BasesConfiguration(
        **{
            "build-on": [],
            "run-on": [Base(name="xname", channel="xchannel", architectures=["xarch1"])],
        }
    )

    config = load(tmp_path)
    builder = get_builder(config)
    zipname = builder.handle_package(to_be_zipped_dir, bases_config)

    assert zipname == expected_zipname


@pytest.mark.parametrize(
    ("charmcraft_yaml_template", "metadata_yaml"),
    [
        [
            dedent(
                """\
                type: charm
                bases:
                  - build-on:
                      - name: {base_name}
                        channel: "{base_channel}"
                    run-on:
                      - name: {base_name}
                        channel: "{base_channel}"
                parts:
                  charm:
                    charm-entrypoint: my_entrypoint.py
                """
            ),
            dedent(
                """\
                name: test-charm-name-from-metadata-yaml
                summary: test summary
                description: test description
                """
            ),
        ],
    ],
)
def test_build_postlifecycle_validation_is_properly_called(
    basic_project,
    prepare_charmcraft_yaml,
    prepare_metadata_yaml,
    charmcraft_yaml_template,
    metadata_yaml,
    monkeypatch,
):
    """Check how the entrypoint validation helper is called."""
    host_base = get_host_as_base()
    prepare_charmcraft_yaml(
        charmcraft_yaml_template.format(base_name=host_base.name, base_channel=host_base.channel)
    )
    config = load(basic_project)
    builder = get_builder(config)

    entrypoint = basic_project / "my_entrypoint.py"
    entrypoint.touch(mode=0o700)

    monkeypatch.setenv("CHARMCRAFT_MANAGED_MODE", "1")
    with patch("charmcraft.parts.PartsLifecycle") as mock_lifecycle:
        mock_lifecycle.return_value = mock_lifecycle_instance = MagicMock()
        mock_lifecycle_instance.prime_dir = basic_project
        mock_lifecycle_instance.run().return_value = None
        with patch("charmcraft.linters.analyze"):
            with patch.object(Builder, "show_linting_results"):
                builder.run([0])


@pytest.mark.parametrize(
    ("charmcraft_yaml_template", "metadata_yaml"),
    [
        [
            dedent(
                """\
                type: charm
                bases:
                  - build-on:
                      - name: {base_name}
                        channel: "{base_channel}"
                    run-on:
                      - name: {base_name}
                        channel: "{base_channel}"

                parts:
                  charm:
                    charm-entrypoint: src/charm.py
                    charm-python-packages: ["foo", "bar"]
                    charm-binary-python-packages: ["baz"]
                    charm-requirements: ["reqs.txt"]
                """
            ),
            dedent(
                """\
                name: test-charm-name-from-metadata-yaml
                summary: test summary
                description: test description
                """
            ),
        ],
    ],
)
def test_build_part_from_config(
    basic_project,
    prepare_charmcraft_yaml,
    prepare_metadata_yaml,
    charmcraft_yaml_template,
    metadata_yaml,
    monkeypatch,
):
    """Check that the "parts" are passed to the lifecycle correctly."""
    host_base = get_host_as_base()
    prepare_charmcraft_yaml(
        charmcraft_yaml_template.format(base_name=host_base.name, base_channel=host_base.channel)
    )
    prepare_metadata_yaml(metadata_yaml)

    reqs_file = basic_project / "reqs.txt"
    reqs_file.write_text("somedep")
    config = load(basic_project)
    builder = get_builder(config, force=True)

    monkeypatch.setenv("CHARMCRAFT_MANAGED_MODE", "1")
    with patch("charmcraft.parts.PartsLifecycle", autospec=True) as mock_lifecycle:
        mock_lifecycle.side_effect = SystemExit()
        with pytest.raises(SystemExit):
            builder.run([0])
    mock_lifecycle.assert_has_calls(
        [
            call(
                {
                    "charm": {
                        "plugin": "charm",
                        "prime": ANY,
                        "charm-entrypoint": "src/charm.py",
                        "charm-python-packages": ["foo", "bar"],
                        "charm-binary-python-packages": ["baz"],
                        "source": str(basic_project),
                        "charm-requirements": ["reqs.txt"],
                        "charm-strict-dependencies": False,
                    }
                },
                work_dir=pathlib.Path("/root"),
                project_dir=basic_project,
                project_name="test-charm-name-from-metadata-yaml",
                ignore_local_sources=["*.charm"],
            )
        ]
    )
    assert set(mock_lifecycle.call_args_list[0][0][0]["charm"]["prime"]) == {
        "src",
        "venv",
        "hooks",
        "dispatch",
        "LICENSE",
        "README.md",
        "icon.svg",
        "lib",
        "metadata.yaml",
    }


@pytest.mark.parametrize(
    ("charmcraft_yaml_template", "metadata_yaml"),
    [
        [
            dedent(
                """\
                type: charm
                bases:
                  - build-on:
                      - name: {base_name}
                        channel: "{base_channel}"
                    run-on:
                      - name: {base_name}
                        channel: "{base_channel}"

                parts:
                  charm:
                    charm-entrypoint: src/charm.py
                """
            ),
            dedent(
                """\
                name: test-charm-name-from-metadata-yaml
                summary: test summary
                description: test description
                """
            ),
        ],
    ],
)
def test_build_part_include_venv_pydeps(
    basic_project,
    prepare_charmcraft_yaml,
    prepare_metadata_yaml,
    charmcraft_yaml_template,
    metadata_yaml,
    monkeypatch,
):
    """Include the venv directory even if only charmlib python dependencies exist."""
    host_base = get_host_as_base()
    prepare_charmcraft_yaml(
        charmcraft_yaml_template.format(base_name=host_base.name, base_channel=host_base.channel)
    )
    prepare_metadata_yaml(metadata_yaml)

    charmlib = basic_project / "lib" / "charms" / "somecharm" / "v1" / "somelib.py"
    charmlib.parent.mkdir(parents=True)
    charmlib.write_text(
        dedent(
            """
            LIBID = "asdasds"
            LIBAPI = 1
            LIBPATCH = 1
            PYDEPS = ["foo"]
            """
        )
    )
    config = load(basic_project)
    builder = get_builder(config, force=True)

    monkeypatch.setenv("CHARMCRAFT_MANAGED_MODE", "1")
    with patch("charmcraft.parts.PartsLifecycle", autospec=True) as mock_lifecycle:
        mock_lifecycle.side_effect = SystemExit()
        with pytest.raises(SystemExit):
            builder.run([0])
    mock_lifecycle.assert_has_calls(
        [
            call(
                {
                    "charm": {
                        "plugin": "charm",
                        "prime": ANY,
                        "charm-entrypoint": "src/charm.py",
                        "charm-python-packages": [],
                        "charm-binary-python-packages": [],
                        "source": str(basic_project),
                        "charm-requirements": [],
                        "charm-strict-dependencies": False,
                    }
                },
                work_dir=pathlib.Path("/root"),
                project_dir=basic_project,
                project_name="test-charm-name-from-metadata-yaml",
                ignore_local_sources=["*.charm"],
            )
        ]
    )

    assert set(mock_lifecycle.call_args_list[0][0][0]["charm"]["prime"]) == {
        "src",
        "venv",
        "hooks",
        "dispatch",
        "LICENSE",
        "README.md",
        "icon.svg",
        "lib",
        "metadata.yaml",
    }


@pytest.mark.skipif(sys.platform == "win32", reason="Windows not [yet] supported")
def test_build_using_linters_attributes(basic_project_builder, monkeypatch, tmp_path):
    """Generic use of linters, pass them ok to their processor and save them in the manifest."""
    host_base = get_host_as_base()
    builder = basic_project_builder(
        [BasesConfiguration(**{"build-on": [host_base], "run-on": [host_base]})],
        force=True,  # to ignore any linter issue
    )

    # the results from the analyzer
    linting_results = [
        linters.CheckResult(
            name="check-name-1",
            check_type=linters.CheckType.ATTRIBUTE,
            url="url",
            text="text",
            result="check-result-1",
        ),
        linters.CheckResult(
            name="check-name-2",
            check_type=linters.CheckType.ATTRIBUTE,
            url="url",
            text="text",
<<<<<<< HEAD
            result=LintResult.IGNORED.value,
=======
            result=LintResult.IGNORED,
>>>>>>> e83fc1a9
        ),
    ]

    monkeypatch.setenv("CHARMCRAFT_MANAGED_MODE", "1")
    with patch("charmcraft.env.get_managed_environment_home_path", return_value=tmp_path / "root"):
        with patch("charmcraft.linters.analyze") as mock_analyze:
            with patch.object(Builder, "show_linting_results") as mock_show_lint:
                mock_analyze.return_value = linting_results
                zipnames = builder.run()

    # check the analyze and processing functions were called properly
    mock_analyze.assert_called_with(builder.config, tmp_path / "root" / "prime")
    mock_show_lint.assert_called_with(linting_results)

    # the manifest should have all the results (including the ignored one)
    zf = zipfile.ZipFile(zipnames[0])
    manifest = yaml.safe_load(zf.read("manifest.yaml"))
    expected = {
        "attributes": [
            {"name": "check-name-1", "result": "check-result-1"},
            {"name": "check-name-2", "result": "ignored"},
        ]
    }
    assert manifest["analysis"] == expected


def test_show_linters_attributes(basic_project, emitter, config):
    """Show the linting results, only attributes, one ignored."""
    builder = get_builder(config)

    # fake results from the analyzer
    linting_results = [
        linters.CheckResult(
            name="check-name-1",
            check_type=linters.CheckType.ATTRIBUTE,
            url="url",
            text="text",
            result="check-result-1",
        ),
        linters.CheckResult(
            name="check-name-2",
            check_type=linters.CheckType.ATTRIBUTE,
            url="url",
            text="text",
<<<<<<< HEAD
            result=LintResult.IGNORED.value,
=======
            result=LintResult.IGNORED,
>>>>>>> e83fc1a9
        ),
    ]

    builder.show_linting_results(linting_results)

    expected = "Check result: check-name-1 [attribute] check-result-1 (text; see more at url)."
    emitter.assert_verbose(expected)


def test_show_linters_lint_warnings(basic_project, emitter, config):
    """Show the linting results, some warnings."""
    builder = get_builder(config)

    # fake result from the analyzer
    linting_results = [
        linters.CheckResult(
            name="check-name",
            check_type=linters.CheckType.LINT,
            url="check-url",
            text="Some text",
<<<<<<< HEAD
            result=LintResult.WARNINGS.value,
=======
            result=LintResult.WARNINGS,
>>>>>>> e83fc1a9
        ),
    ]

    builder.show_linting_results(linting_results)

    emitter.assert_interactions(
        [
            call("progress", "Lint Warnings:", permanent=True),
            call("progress", "- check-name: Some text (check-url)", permanent=True),
        ]
    )


def test_show_linters_lint_errors_normal(basic_project, emitter, config):
    """Show the linting results, have errors."""
    builder = get_builder(config)

    # fake result from the analyzer
    linting_results = [
        linters.CheckResult(
            name="check-name",
            check_type=linters.CheckType.LINT,
            url="check-url",
            text="Some text",
<<<<<<< HEAD
            result=LintResult.ERRORS.value,
=======
            result=LintResult.ERRORS,
>>>>>>> e83fc1a9
        ),
    ]

    with pytest.raises(CraftError) as cm:
        builder.show_linting_results(linting_results)
    exc = cm.value
    assert str(exc) == "Aborting due to lint errors (use --force to override)."
    assert exc.retcode == 2

    emitter.assert_interactions(
        [
            call("progress", "Lint Errors:", permanent=True),
            call("progress", "- check-name: Some text (check-url)", permanent=True),
        ]
    )


def test_show_linters_lint_errors_forced(basic_project, emitter, config):
    """Show the linting results, have errors but the packing is forced."""
    builder = get_builder(config, force=True)

    # fake result from the analyzer
    linting_results = [
        linters.CheckResult(
            name="check-name",
            check_type=linters.CheckType.LINT,
            url="check-url",
            text="Some text",
<<<<<<< HEAD
            result=LintResult.ERRORS.value,
=======
            result=LintResult.ERRORS,
>>>>>>> e83fc1a9
        ),
    ]

    builder.show_linting_results(linting_results)

    emitter.assert_interactions(
        [
            call("progress", "Lint Errors:", permanent=True),
            call("progress", "- check-name: Some text (check-url)", permanent=True),
            call("progress", "Packing anyway as requested.", permanent=True),
        ]
    )


@pytest.mark.parametrize("force", [True, False])
@pytest.mark.parametrize("destructive_mode", [True, False])
@pytest.mark.parametrize("base_indeces", [[], [1], [1, 2, 3, 4, 5]])
def test_get_charm_pack_args(config, force, base_indeces, destructive_mode):
    builder = get_builder(config, force=force)

    actual = builder._get_charm_pack_args(base_indeces, destructive_mode)

    assert actual[:3] == ["charmcraft", "pack", "--verbose"]
    assert ("--force" in actual) == force
    assert ("--destructive-mode" in actual) == destructive_mode
    for index in base_indeces:
        assert f"--bases-index={index}" in actual


# --- tests for relativise helper


def test_relativise_sameparent():
    """Two files in the same dir."""
    src = pathlib.Path("/tmp/foo/bar/src.txt")
    dst = pathlib.Path("/tmp/foo/bar/dst.txt")
    rel = relativise(src, dst)
    assert rel == pathlib.Path("dst.txt")


def test_relativise_src_under():
    """The src is in subdirectory of dst's parent."""
    src = pathlib.Path("/tmp/foo/bar/baz/src.txt")
    dst = pathlib.Path("/tmp/foo/dst.txt")
    rel = relativise(src, dst)
    assert rel == pathlib.Path("../../dst.txt")


def test_relativise_dst_under():
    """The dst is in subdirectory of src's parent."""
    src = pathlib.Path("/tmp/foo/src.txt")
    dst = pathlib.Path("/tmp/foo/bar/baz/dst.txt")
    rel = relativise(src, dst)
    assert rel == pathlib.Path("bar/baz/dst.txt")


def test_relativise_different_parents_shallow():
    """Different parents for src and dst, but shallow."""
    src = pathlib.Path("/tmp/foo/bar/src.txt")
    dst = pathlib.Path("/tmp/foo/baz/dst.txt")
    rel = relativise(src, dst)
    assert rel == pathlib.Path("../baz/dst.txt")


def test_relativise_different_parents_deep():
    """Different parents for src and dst, in a deep structure."""
    src = pathlib.Path("/tmp/foo/bar1/bar2/src.txt")
    dst = pathlib.Path("/tmp/foo/baz1/baz2/baz3/dst.txt")
    rel = relativise(src, dst)
    assert rel == pathlib.Path("../../baz1/baz2/baz3/dst.txt")


def test_format_charm_file_name_basic():
    """Basic entry."""
    bases_config = BasesConfiguration(
        **{
            "build-on": [],
            "run-on": [Base(name="xname", channel="xchannel", architectures=["xarch1"])],
        }
    )

    assert (
        format_charm_file_name("charm-name", bases_config)
        == "charm-name_xname-xchannel-xarch1.charm"
    )


def test_format_charm_file_name_multi_arch():
    """Multiple architectures."""
    bases_config = BasesConfiguration(
        **{
            "build-on": [],
            "run-on": [
                Base(
                    name="xname",
                    channel="xchannel",
                    architectures=["xarch1", "xarch2", "xarch3"],
                )
            ],
        }
    )

    assert (
        format_charm_file_name("charm-name", bases_config)
        == "charm-name_xname-xchannel-xarch1-xarch2-xarch3.charm"
    )


def test_format_charm_file_name_multi_run_on():
    """Multiple run-on entries."""
    bases_config = BasesConfiguration(
        **{
            "build-on": [],
            "run-on": [
                Base(name="x1name", channel="x1channel", architectures=["x1arch"]),
                Base(
                    name="x2name",
                    channel="x2channel",
                    architectures=["x2arch1", "x2arch2"],
                ),
            ],
        }
    )

    assert (
        format_charm_file_name("charm-name", bases_config)
        == "charm-name_x1name-x1channel-x1arch_x2name-x2channel-x2arch1-x2arch2.charm"
    )


def test_launch_shell(emitter):
    """Check bash is called while Emitter is paused."""

    def fake_run(command, check, cwd):
        """MITM to verify parameters and that emitter is paused when it's called."""
        assert command == ["bash"]
        assert check is False
        assert cwd is None
        assert emitter.paused

    with mock.patch("subprocess.run", fake_run):
        launch_shell()


@pytest.mark.skipif(sys.platform == "win32", reason="Windows not [yet] supported")
@pytest.mark.parametrize(
    ("charms", "command_args", "charm_files", "expected_calls", "expected"),
    [
        pytest.param({}, [], [], [], {}, id="empty"),
        pytest.param(
            {"test": pathlib.Path("charms/test")},
            ["pack_cmd"],
            [],
            [
                mock.call(
                    ["pack_cmd", "--project-dir=charms/test"], stdout=mock.ANY, stderr=mock.ANY
                )
            ],
            {},
            id="no_outputs",
        ),
        pytest.param(
            {"test": pathlib.Path("charms/test")},
            ["pack_cmd"],
            ["test_amd64.charm"],
            [
                mock.call(
                    ["pack_cmd", "--project-dir=charms/test"], stdout=mock.ANY, stderr=mock.ANY
                )
            ],
            {"test": pathlib.Path("test_amd64.charm").resolve()},
            id="one_correct_charm",
        ),
        pytest.param(
            {"test": pathlib.Path("charms/test")},
            ["pack_cmd"],
            ["test_amd64.charm", "where-did-this-come-from_riscv.charm"],
            [
                mock.call(
                    ["pack_cmd", "--project-dir=charms/test"], stdout=mock.ANY, stderr=mock.ANY
                )
            ],
            {"test": pathlib.Path("test_amd64.charm").resolve()},
            id="one_correct_charm",
        ),
    ],
)
def test_subprocess_pack_charms_success(
    mocker, check, charms, charm_files, command_args, expected_calls, expected
):
    mock_check_call = mocker.patch("subprocess.check_call")
    mock_check_call.side_effect = lambda *_, **__: [pathlib.Path(f).touch() for f in charm_files]

    actual = _subprocess_pack_charms(charms, command_args)

    check.equal(actual, expected)
    check.equal(mock_check_call.mock_calls, expected_calls)<|MERGE_RESOLUTION|>--- conflicted
+++ resolved
@@ -1591,11 +1591,7 @@
             check_type=linters.CheckType.ATTRIBUTE,
             url="url",
             text="text",
-<<<<<<< HEAD
-            result=LintResult.IGNORED.value,
-=======
             result=LintResult.IGNORED,
->>>>>>> e83fc1a9
         ),
     ]
 
@@ -1640,11 +1636,7 @@
             check_type=linters.CheckType.ATTRIBUTE,
             url="url",
             text="text",
-<<<<<<< HEAD
-            result=LintResult.IGNORED.value,
-=======
             result=LintResult.IGNORED,
->>>>>>> e83fc1a9
         ),
     ]
 
@@ -1665,11 +1657,7 @@
             check_type=linters.CheckType.LINT,
             url="check-url",
             text="Some text",
-<<<<<<< HEAD
-            result=LintResult.WARNINGS.value,
-=======
             result=LintResult.WARNINGS,
->>>>>>> e83fc1a9
         ),
     ]
 
@@ -1694,11 +1682,7 @@
             check_type=linters.CheckType.LINT,
             url="check-url",
             text="Some text",
-<<<<<<< HEAD
-            result=LintResult.ERRORS.value,
-=======
             result=LintResult.ERRORS,
->>>>>>> e83fc1a9
         ),
     ]
 
@@ -1727,11 +1711,7 @@
             check_type=linters.CheckType.LINT,
             url="check-url",
             text="Some text",
-<<<<<<< HEAD
-            result=LintResult.ERRORS.value,
-=======
             result=LintResult.ERRORS,
->>>>>>> e83fc1a9
         ),
     ]
 
