# Copyright 2023 Canonical Ltd.
#
# Licensed under the Apache License, Version 2.0 (the "License");
# you may not use this file except in compliance with the License.
# You may obtain a copy of the License at
#
# http://www.apache.org/licenses/LICENSE-2.0
#
# Unless required by applicable law or agreed to in writing, software
# distributed under the License is distributed on an "AS IS" BASIS,
# WITHOUT WARRANTIES OR CONDITIONS OF ANY KIND, either express or implied.
# See the License for the specific language governing permissions and
# limitations under the License.
#
# For further info, check https://github.com/canonical/charmcraft

"""Extension registry."""

<<<<<<< HEAD
from typing import Any, Dict, List, Type
=======
>>>>>>> b3ab8f39

from charmcraft import errors
from charmcraft.extensions.extension import Extension

<<<<<<< HEAD
_EXTENSIONS: Dict[str, Type[Extension]] = {}
=======
_EXTENSIONS: dict[str, Extension] = {}
>>>>>>> b3ab8f39


def get_extension_names() -> list[str]:
    """Obtain a extension class given the name.

    :param name: The extension name.
    :return: The list of available extensions.
    :raises ExtensionError: If the extension name is invalid.
    """
    return list(_EXTENSIONS.keys())


def get_extension_class(extension_name: str) -> Type[Extension]:
    """Obtain a extension class given the name.

    :param extension_name: The extension name.
    :return: The extension class.
    :raises ExtensionError: If the extension name is invalid.
    """
    try:
        return _EXTENSIONS[extension_name]
    except KeyError:
        raise errors.ExtensionError(
            f"Extension {extension_name!r} does not exist",
            details=f"Registered extensions: {get_extension_names()}",
        ) from None


def get_extensions() -> List[Dict[str, Any]]:
    """Get metadata about registered extensions."""
    return sorted(
        (
            {
                "name": name,
                "bases": [
                    "@".join(base)
                    for base in cls.get_supported_bases()
                    if not cls.is_experimental(base)
                ],
                "experimental_bases": [
                    "@".join(base)
                    for base in cls.get_supported_bases()
                    if cls.is_experimental(base)
                ],
            }
            for name, cls in _EXTENSIONS.items()
        ),
        key=lambda d: d["name"],
    )


def register(extension_name: str, extension_class: Type[Extension]) -> None:
    """Register extension.

    :param extension_name: the name to register.
    :param extension_class: the Extension implementation.
    """
    _EXTENSIONS[extension_name] = extension_class


def unregister(extension_name: str) -> None:
    """Unregister extension_name.

    :raises KeyError: if extension_name is not registered.
    """
    del _EXTENSIONS[extension_name]<|MERGE_RESOLUTION|>--- conflicted
+++ resolved
@@ -15,20 +15,12 @@
 # For further info, check https://github.com/canonical/charmcraft
 
 """Extension registry."""
-
-<<<<<<< HEAD
-from typing import Any, Dict, List, Type
-=======
->>>>>>> b3ab8f39
+from typing import Any
 
 from charmcraft import errors
 from charmcraft.extensions.extension import Extension
 
-<<<<<<< HEAD
-_EXTENSIONS: Dict[str, Type[Extension]] = {}
-=======
-_EXTENSIONS: dict[str, Extension] = {}
->>>>>>> b3ab8f39
+_EXTENSIONS: dict[str, type[Extension]] = {}
 
 
 def get_extension_names() -> list[str]:
@@ -41,7 +33,7 @@
     return list(_EXTENSIONS.keys())
 
 
-def get_extension_class(extension_name: str) -> Type[Extension]:
+def get_extension_class(extension_name: str) -> type[Extension]:
     """Obtain a extension class given the name.
 
     :param extension_name: The extension name.
@@ -57,7 +49,7 @@
         ) from None
 
 
-def get_extensions() -> List[Dict[str, Any]]:
+def get_extensions() -> list[dict[str, Any]]:
     """Get metadata about registered extensions."""
     return sorted(
         (
@@ -80,7 +72,7 @@
     )
 
 
-def register(extension_name: str, extension_class: Type[Extension]) -> None:
+def register(extension_name: str, extension_class: type[Extension]) -> None:
     """Register extension.
 
     :param extension_name: the name to register.
