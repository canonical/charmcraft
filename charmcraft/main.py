# Copyright 2020-2022 Canonical Ltd.
#
# Licensed under the Apache License, Version 2.0 (the "License");
# you may not use this file except in compliance with the License.
# You may obtain a copy of the License at
#
# http://www.apache.org/licenses/LICENSE-2.0
#
# Unless required by applicable law or agreed to in writing, software
# distributed under the License is distributed on an "AS IS" BASIS,
# WITHOUT WARRANTIES OR CONDITIONS OF ANY KIND, either express or implied.
# See the License for the specific language governing permissions and
# limitations under the License.
#
# For further info, check https://github.com/canonical/charmcraft

"""Main entry point module for all the tool functionality."""

import logging
import os
import sys

import craft_providers.errors
import craft_store.errors
from craft_cli import (
    ArgumentParsingError,
    CommandGroup,
    CraftError,
    Dispatcher,
    EmitterMode,
    GlobalArgument,
    ProvideHelpException,
    emit,
)

from charmcraft import config, const, env, utils
<<<<<<< HEAD
from charmcraft.commands import clean, pack, store, version
=======
from charmcraft.commands import extensions, pack, store, version
>>>>>>> 053d5a2d
from charmcraft.parts import setup_parts

# set up all the libs' loggers in DEBUG level so their content is grabbed by craft-cli's Emitter
for lib_name in ("craft_providers", "craft_parts", "craft_store"):
    logger = logging.getLogger(lib_name)
    logger.setLevel(logging.DEBUG)


# the summary of the whole program
GENERAL_SUMMARY = """
Charmcraft helps build, package and publish operators on Charmhub.

Together with the Python Operator Framework, charmcraft simplifies
operator development and collaboration.

See https://charmhub.io/publishing for more information.
"""

# Collect commands in different groups, for easier human consumption. Note that this is not
# declared in each command because it's much easier to do this separation/grouping in one
# central place and not distributed in several classes/files. Also note that order here is
# important when listing commands and showing help.
_basic_commands = [
    pack.PackCommand,
    version.VersionCommand,
]
_charmhub_commands = [
    # auth
    store.LoginCommand,
    store.LogoutCommand,
    store.WhoamiCommand,
    # name handling
    store.RegisterCharmNameCommand,
    store.RegisterBundleNameCommand,
    store.UnregisterNameCommand,
    store.ListNamesCommand,
    # pushing files and checking revisions
    store.UploadCommand,
    store.ListRevisionsCommand,
    # release process, and show status
    store.ReleaseCommand,
    store.PromoteBundleCommand,
    store.StatusCommand,
    store.CloseCommand,
    # libraries support
    store.CreateLibCommand,
    store.PublishLibCommand,
    store.ListLibCommand,
    store.FetchLibCommand,
    # resources support
    store.ListResourcesCommand,
    store.UploadResourceCommand,
]
COMMAND_GROUPS = [
    CommandGroup("Basic", _basic_commands),
    CommandGroup("Charmhub", _charmhub_commands),
]

# non-charmcraft useful environment variables to log
EXTRA_ENVIRONMENT = ("DESKTOP_SESSION", "XDG_CURRENT_DESKTOP", const.SHARED_CACHE_ENV_VAR)


def _get_system_details():
    """Produce details about the system."""
    # prepare the useful environment variables: all CHARMCRAFT* (hiding AUTH keys)
    # and desktop/session
    useful_env = {
        name: value
        for name, value in os.environ.items()
        if name.startswith("CHARMCRAFT") or name in EXTRA_ENVIRONMENT
    }
    if const.ALTERNATE_AUTH_ENV_VAR in useful_env:
        useful_env[const.ALTERNATE_AUTH_ENV_VAR] = "<hidden>"
    env_string = ", ".join(f"{name}={value!r}" for name, value in sorted(useful_env.items()))
    if not env_string:
        env_string = "None"

    os_platform = utils.get_os_platform()
    return f"System details: {os_platform}; Environment: {env_string}"


def _emit_error(error, cause=None):
    """Emit the error in a centralized way so we can alter it consistently."""
    # set the cause, if any
    if cause is not None:
        error.__cause__ = cause

    # if it's a charmcraft running inside a provided instance, do not report the internal logpath
    if env.is_charmcraft_running_in_managed_mode():
        error.logpath_report = False

    # finally, emit
    emit.error(error)


def main(argv):
    """Provide the main entry point."""
    emit.debug("Starting classic fallback.")

    extra_global_options = [
        GlobalArgument(
            "project_dir",
            "option",
            "-p",
            "--project-dir",
            "Specify the project's directory (defaults to current)",
        ),
    ]

    # process
    try:
        setup_parts()

        # load the dispatcher and put everything in motion
        dispatcher = Dispatcher(
            "charmcraft",
            COMMAND_GROUPS,
            summary=GENERAL_SUMMARY,
            extra_global_args=extra_global_options,
        )
        global_args = dispatcher.pre_parse_args(argv[1:])
        loaded_config = config.load(global_args["project_dir"])
        dispatcher.load_command(loaded_config)
        emit.debug(_get_system_details())
        retcode = dispatcher.run()

    except ArgumentParsingError as err:
        print(err, file=sys.stderr)  # to stderr, as argparse normally does
        emit.ended_ok()
        retcode = 1
    except ProvideHelpException as err:
        print(err, file=sys.stderr)  # to stderr, as argparse normally does
        emit.ended_ok()
        retcode = 0
    except CraftError as err:
        _emit_error(err)
        retcode = err.retcode
    except craft_store.errors.CraftStoreError as err:
        error = CraftError(f"craft-store error: {err}")
        _emit_error(error)
        retcode = 1
    except craft_providers.errors.ProviderError as err:
        _emit_error(CraftError(err.brief, details=err.details, resolution=err.resolution))
        retcode = 1
    except KeyboardInterrupt as exc:
        error = CraftError("Interrupted.")
        _emit_error(error, cause=exc)
        retcode = 1
    except Exception as err:
        error = CraftError(f"charmcraft internal error: {err!r}")
        _emit_error(error, cause=err)
        retcode = 1
    else:
        emit.ended_ok()
        if retcode is None:
            retcode = 0

    return retcode


if __name__ == "__main__":
    if env.is_charmcraft_running_in_managed_mode():
        logpath = env.get_managed_environment_log_path()
    else:
        logpath = None

    emit.init(
        EmitterMode.BRIEF,
        "charmcraft",
        "Starting legacy charmcraft entrypoint",
        log_filepath=logpath,
    )
    sys.exit(main(sys.argv))<|MERGE_RESOLUTION|>--- conflicted
+++ resolved
@@ -34,11 +34,7 @@
 )
 
 from charmcraft import config, const, env, utils
-<<<<<<< HEAD
-from charmcraft.commands import clean, pack, store, version
-=======
-from charmcraft.commands import extensions, pack, store, version
->>>>>>> 053d5a2d
+from charmcraft.commands import pack, store, version
 from charmcraft.parts import setup_parts
 
 # set up all the libs' loggers in DEBUG level so their content is grabbed by craft-cli's Emitter
