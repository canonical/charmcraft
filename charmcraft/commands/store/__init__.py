--- conflicted
+++ resolved
@@ -56,24 +56,24 @@
     name = 'whoami'
     help_msg = "returns your login information relevant to the store"
 
-<<<<<<< HEAD
     _titles = [
         ('name:', 'name'),
         ('username:', 'username'),
         ('id:', 'userid'),
     ]
 
-=======
->>>>>>> 76711234
     def run(self, parsed_args):
         """Run the command."""
         store = Store()
         result = store.whoami()
-<<<<<<< HEAD
 
-        data = [(title, getattr(result, attr)) for title, attr in self._titles]
+        data = [
+            ('name:', result.name),
+            ('username:', result.username),
+            ('id:', result.userid),
+        ]
         table = tabulate(data, tablefmt='plain')
-        for line in table.split('\n'):
+        for line in table.splitlines():
             logger.info(line)
 
 
@@ -118,14 +118,4 @@
 
         table = tabulate(data, headers=headers, tablefmt='plain')
         for line in table.split('\n'):
-=======
-
-        data = [
-            ('name:', result.name),
-            ('username:', result.username),
-            ('id:', result.userid),
-        ]
-        table = tabulate(data, tablefmt='plain')
-        for line in table.splitlines():
->>>>>>> 76711234
             logger.info(line)