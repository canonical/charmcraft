--- conflicted
+++ resolved
@@ -63,10 +63,6 @@
       # same for config
       XDG_CONFIG_HOME: $SNAP_USER_COMMON/config
 
-<<<<<<< HEAD
-grade: devel
-=======
->>>>>>> a968adfa
 confinement: classic
 
 build-packages:
@@ -129,14 +125,8 @@
       # set the version
       version="$(python3 setup.py --version)"
       craftctl set version="${version}"
-<<<<<<< HEAD
-      if echo $version | grep "post"; then
-        craftctl set grade=stable
-      fi
-=======
       [ -n "$(echo $version | grep "post")" ] && grade=devel || grade=stable
       craftctl set grade="${grade}"
->>>>>>> a968adfa
     override-build: |
       craftctl default
       cp -v completion.bash ../install
