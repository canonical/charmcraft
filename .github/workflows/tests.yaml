--- conflicted
+++ resolved
@@ -80,17 +80,14 @@
         run: |
           sudo apt update
           sudo apt install -y python3-pip python3-setuptools python3-wheel python3-venv libapt-pkg-dev
-<<<<<<< HEAD
-      - name: Setup LXD
-        uses: canonical/setup-lxd@v0.1.1
-        if: ${{ runner.os == 'Linux' }}
-=======
           pipx install poetry
           # Jammy runners have too old a version of pip.
           if [[ $(lsb_release --codename --short) == 'jammy' ]]; then
             python3 -m pip install -U pip
           fi
->>>>>>> afd3b394
+      - name: Setup LXD
+        uses: canonical/setup-lxd@v0.1.1
+        if: ${{ runner.os == 'Linux' }}
       - name: Install skopeo (mac)
         # This is only necessary for Linux until skopeo >= 1.11 is in repos.
         # Once we're running on Noble, we can get skopeo from apt.
