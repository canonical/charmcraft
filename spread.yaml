--- conflicted
+++ resolved
@@ -52,11 +52,7 @@
       system=$(echo "${SPREAD_SYSTEM}" | tr . -)
       instance_name="spread-${SPREAD_BACKEND}-${instance_num}-${system}"
 
-<<<<<<< HEAD
       multipass launch --cpus 4 --disk 40G --memory 8G --name "${instance_name}" "${multipass_image}"
-=======
-      multipass launch --cpus 4 --disk 40G --memory 4G --name "${instance_name}" "${multipass_image}"
->>>>>>> e02547e7
 
       # Enable PasswordAuthentication for root over SSH.
       multipass exec "$instance_name" -- \
@@ -135,18 +131,15 @@
   install_charmcraft
 
 suites:
-<<<<<<< HEAD
   docs/howto/code/:
     summary: tests howto from the docs
     systems:
       - ubuntu-24.04-64
-=======
   docs/tutorial/code/:
     summary: tests tutorial from the docs
     systems:
       - ubuntu-22.04-64
     manual: true
->>>>>>> e02547e7
   tests/spread/commands/:
     summary: simple charmcraft commands
   tests/spread/charms/:
