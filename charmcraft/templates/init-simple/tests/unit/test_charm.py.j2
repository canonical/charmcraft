--- conflicted
+++ resolved
@@ -4,13 +4,8 @@
 # Learn more about testing at: https://juju.is/docs/sdk/testing
 
 import ops
-<<<<<<< HEAD
-import ops.testing
-import pytest
-=======
 import ops.pebble
 from ops import testing
->>>>>>> f9d17b0d
 
 from charm import {{ class_name }}
 
