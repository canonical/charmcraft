# Copyright 2020-2024 Canonical Ltd.
#
# Licensed under the Apache License, Version 2.0 (the "License");
# you may not use this file except in compliance with the License.
# You may obtain a copy of the License at
#
# http://www.apache.org/licenses/LICENSE-2.0
#
# Unless required by applicable law or agreed to in writing, software
# distributed under the License is distributed on an "AS IS" BASIS,
# WITHOUT WARRANTIES OR CONDITIONS OF ANY KIND, either express or implied.
# See the License for the specific language governing permissions and
# limitations under the License.
#
# For further info, check https://github.com/canonical/charmcraft

"""Infrastructure for the 'init' command."""

import argparse
import os
import pathlib
import re
from datetime import date

from craft_cli import CraftError, emit

from charmcraft.application.commands import base
from charmcraft.utils import get_templates_environment, make_executable

try:
    import pwd
except ImportError:
    pwd = None  # type: ignore[assignment]

# the available profiles and in which directory the template can be found
PROFILES = {
    "kubernetes": "init-kubernetes",
    "machine": "init-machine",
    "flask-framework": "init-flask-framework",
    "django-framework": "init-django-framework",
    "go-framework": "init-go-framework",
    "fastapi-framework": "init-fastapi-framework",
    "expressjs-framework": "init-expressjs-framework",
<<<<<<< HEAD
    "spring-boot-framework": "init-spring-boot-framework",
=======
    "test-kubernetes": "test-kubernetes",
    "test-machine": "test-machine",
>>>>>>> a48255c6
}
DEFAULT_PROFILE = "kubernetes"


_overview = """
Initialize a charm operator package tree and files.

This command will modify the directory to create the necessary files for a
charm operator package. By default it will work in the current directory.

Available profiles are:
    kubernetes:
        A basic Kubernetes charm with example container.

    machine:
        A basic charm but meant to be deployed in machine-based environments,
        without container requirements.

    django-framework:
        A basic Kubernetes charm for a 12-factor Django app.

    fastapi-framework:
        A basic Kubernetes charm for a 12-factor FastAPI app.

    flask-framework:
        A basic Kubernetes charm for a 12-factor Flask app.

    go-framework:
        A basic Kubernetes charm for a 12-factor Go app.

    spring-boot-framework:
        A basic Kubernetes charm for a 12-factor Spring Boot app.

Depending on the profile choice, Charmcraft will setup the following tree of
files and directories::

    .
    ├── charmcraft.yaml            - Charm build configuration
    ├── CONTRIBUTING.md            - Instructions for how to build and develop
    │                                your charm
    ├── LICENSE                    - Your charm license, we recommend Apache 2
    ├── pyproject.toml             - Configuration for testing, formatting and
    │                                linting tools. Specifies Python dependencies for
    │                                your charm if profile is 'kubernetes' or 'machine'
    ├── README.md                  - Frontpage for your charmhub.io/charm/
    ├── requirements.txt           - Python dependencies for your charm, with Ops,
    │                                created for 12-factor app profiles only
    ├── src
    │   ├── charm.py               - Python code that operates your charm's workload
    │   └── <workload>.py          - Standalone module for workload-specific logic,
    │                                created if profile is 'kubernetes' or 'machine'
    ├── tests
    │   ├── integration
    │   │   └── test_charm.py      - Integration tests
    │   └── unit
    │       └── test_charm.py      - Unit tests
    ├── tox.ini                    - Configuration for tox, the tool to run all tests
    ├── uv.lock                    - Specifies exact versions of Python dependencies,
    │                                created if profile is 'kubernetes' or 'machine'

You will need to edit at least charmcraft.yaml and README.md.

Your minimal operator code is in src/charm.py, which uses the 'ops' Python framework.
See https://ops.readthedocs.io/en/latest/. There are also some sample unit and
integration tests, which you can run using 'tox -e unit' and 'tox -e integration'.
"""


def _make_success_message(src_files: list[str]) -> str:
    src_files_str = "\n".join(src_files)
    return f"""\
Charmed operator package file and directory tree initialised.

Now edit the following package files to provide fundamental charm metadata
and other information:

charmcraft.yaml
{src_files_str}
README.md
"""


def _make_workload_module_name(charm_name: str) -> str:
    module_name = charm_name.replace("-", "_")
    generic_names = [  # put names with more components at the beginning of the list
        "k8s_charm",
        "k8s_operator",
        "machine_charm",
        "machine_operator",
        "vm_charm",
        "vm_operator",
        "charm",
        "operator",
        "k8s",
        "machine",
        "vm",
    ]
    if module_name in generic_names:
        return "workload"
    for generic_name in generic_names:
        generic_suffix = f"_{generic_name}"
        if module_name.endswith(generic_suffix):
            return module_name[: -len(generic_suffix)]
    return module_name


def _get_users_full_name_gecos() -> str | None:
    """Get user's full name from Gecos (/etc/passwd)."""
    try:
        return pwd.getpwuid(os.getuid()).pw_gecos.split(",", 1)[0]
    except KeyError:
        return None


class InitCommand(base.CharmcraftCommand):
    """Initialize a directory to be a charm project."""

    name = "init"
    help_msg = "Initialize a charm operator package tree and files"
    overview = _overview
    common = True

    def fill_parser(self, parser):
        """Specify command's specific parameters."""
        parser.add_argument(
            "--name", help="The name of the charm; defaults to the directory name"
        )
        parser.add_argument(
            "--author",
            help="The charm author; defaults to the current user name per GECOS",
        )
        parser.add_argument(
            "-f",
            "--force",
            action="store_true",
            help="Initialize even if the directory is not empty (will not overwrite files)",
        )
        parser.add_argument(
            "--profile",
            choices=list(PROFILES),
            default=DEFAULT_PROFILE,
            help=f"Use the specified project profile (defaults to '{DEFAULT_PROFILE}')",
        )
        parser.add_argument(
            "-p",
            "--project-dir",
            type=pathlib.Path,
            default=pathlib.Path.cwd(),
            help="Specify the project's directory (defaults to current)",
        )

    def run(self, parsed_args: argparse.Namespace):
        """Execute command's actual functionality."""
        init_dirpath = parsed_args.project_dir.resolve()
        if not init_dirpath.exists():
            init_dirpath.mkdir(parents=True)
        elif any(init_dirpath.iterdir()) and not parsed_args.force:
            tpl = "{!r} is not empty (consider using --force to work on nonempty directories)"
            raise CraftError(tpl.format(str(init_dirpath)))
        emit.debug(f"Using project directory {str(init_dirpath)!r}")

        if parsed_args.author is None and pwd is not None:
            parsed_args.author = _get_users_full_name_gecos()

        if not parsed_args.author:
            raise CraftError(
                "Unable to automatically determine author's name, specify it with --author"
            )

        if not parsed_args.name:
            parsed_args.name = init_dirpath.name
            emit.debug(f"Set project name to '{parsed_args.name}'")

        if not re.match(r"[a-z][a-z0-9-]*[a-z0-9]$", parsed_args.name):
            raise CraftError(
                f"{parsed_args.name} is not a valid charm name. "
                "The name must start with a lowercase letter "
                "and contain only alphanumeric characters and hyphens."
            )

        context = {
            "name": parsed_args.name,
            "author": parsed_args.author,
            "year": date.today().year,
            "class_name": "".join(re.split(r"\W+", parsed_args.name.title())) + "Charm",
            "workload_module": _make_workload_module_name(parsed_args.name),
        }

        template_directory = PROFILES[parsed_args.profile]
        env = get_templates_environment(template_directory)

        executables = [
            "run_tests",
            "src/charm.py",
            "tests/spread/lib/tools/retry",
            "spread/.extension",
        ]
        src_files = ["src/charm.py"]
        for template_name in env.list_templates():
            if not template_name.endswith(".j2"):
                continue
            template = env.get_template(template_name)
            template_name = template_name[:-3]
            emit.debug(f"Rendering {template_name}")
            path = init_dirpath / template_name
            if path.exists():
                continue
            path.parent.mkdir(parents=True, exist_ok=True)
            with path.open("wt", encoding="utf8") as fh:
                out = template.render(context)
                fh.write(out)
                if template_name in executables and os.name == "posix":
                    make_executable(fh)
                    emit.debug("  made executable")
            if path.name == "workload.py" and path.parent.name == "src":
                workload_module = context["workload_module"]
                workload_module_path = path.with_name(f"{workload_module}.py")
                path.rename(workload_module_path)
                src_files.append(f"src/{workload_module}.py")
        for line in _make_success_message(src_files).split("\n"):
            emit.message(line)<|MERGE_RESOLUTION|>--- conflicted
+++ resolved
@@ -41,12 +41,9 @@
     "go-framework": "init-go-framework",
     "fastapi-framework": "init-fastapi-framework",
     "expressjs-framework": "init-expressjs-framework",
-<<<<<<< HEAD
     "spring-boot-framework": "init-spring-boot-framework",
-=======
     "test-kubernetes": "test-kubernetes",
     "test-machine": "test-machine",
->>>>>>> a48255c6
 }
 DEFAULT_PROFILE = "kubernetes"
 
