# Copyright 2020-2021 Canonical Ltd.
#
# Licensed under the Apache License, Version 2.0 (the "License");
# you may not use this file except in compliance with the License.
# You may obtain a copy of the License at
#
# http://www.apache.org/licenses/LICENSE-2.0
#
# Unless required by applicable law or agreed to in writing, software
# distributed under the License is distributed on an "AS IS" BASIS,
# WITHOUT WARRANTIES OR CONDITIONS OF ANY KIND, either express or implied.
# See the License for the specific language governing permissions and
# limitations under the License.
#
# For further info, check https://github.com/canonical/charmcraft

"""A client to hit the Store."""

import logging
import os
import pathlib
import platform
import webbrowser
from http.cookiejar import MozillaCookieJar

import appdirs
import requests
from macaroonbakery import httpbakery
from requests.adapters import HTTPAdapter
from requests.exceptions import RequestException
from requests.packages.urllib3.util.retry import Retry
from requests_toolbelt import MultipartEncoder, MultipartEncoderMonitor

from charmcraft import __version__
from charmcraft.cmdbase import CommandError

# set urllib3's logger to only emit errors, not warnings. Otherwise even
# retries are printed, and they're nasty.
logging.getLogger(requests.packages.urllib3.__package__).setLevel(logging.ERROR)

logger = logging.getLogger('charmcraft.commands.store')

<<<<<<< HEAD
# XXX Facundo 2020-06-19: only staging for now; will make it "multi-server" when we have proper
# functionality in Store's production (related: issue #51)
API_BASE_URL = 'https://api.staging.charmhub.io'
STORAGE_BASE_URL = 'https://storage.staging.snapcraftcontent.com'

TESTING_ENV_PREFIXES = ["TRAVIS", "AUTOPKGTEST_TMP"]


def _get_os_platform(filepath=pathlib.Path("/etc/os-release")):
    """Determine a system/release combo for an OS using /etc/os-release if available."""
    system = platform.system()
    release = platform.release()
    machine = platform.machine()

    if system == "Linux":
        os_release = {}
        try:
            with filepath.open("r", encoding='utf-8') as f:
                for line in f:
                    if "=" in line:
                        key, value = line.rstrip().split("=", 1)
                        os_release[key] = value.strip('"')
        except FileNotFoundError:
            logger.debug("Unable to locate 'os-release' file, using default values")
        finally:
            system = os_release.get("NAME", system)
            release = os_release.get("VERSION_ID", release)

    return "{}/{} ({})".format(system, release, machine)

=======
>>>>>>> e8e8d64e

def build_user_agent():
    """Build the charmcraft's user agent."""
    if any(key.startswith(prefix) for prefix in TESTING_ENV_PREFIXES for key in os.environ.keys()):
        testing = " (testing) "
    else:
        testing = " "
    return "charmcraft/{}{}{} python/{}".format(__version__,
                                                testing,
                                                _get_os_platform(),
                                                platform.python_version())


def visit_page_with_browser(visit_url):
    """Open a browser so the user can validate its identity."""
    logger.warning(
        "Opening an authorization web page in your browser; if it does not open, "
        "please open this URL: %s", visit_url)
    webbrowser.open(visit_url, new=1)


class _AuthHolder:
    """Holder and wrapper of all authentication bits.

    Main two purposes of this class:

    - deal with credentials persistence

    - wrap HTTP calls to ensure authentication

    XXX Facundo 2020-06-18: right now for functionality bootstrapping we're storing credentials
    on disk, we may move to a keyring, wallet, other solution, or firmly remain here when we
    get a "security" recommendation (related: issue #52).
    """

    def __init__(self):
        self._cookiejar_filepath = appdirs.user_config_dir('charmcraft.credentials')
        self._cookiejar = None
        self._client = None

    def clear_credentials(self):
        """Clear stored credentials."""
        if os.path.exists(self._cookiejar_filepath):
            os.unlink(self._cookiejar_filepath)
            logger.debug("Credentials cleared: file '%s' removed", self._cookiejar_filepath)
        else:
            logger.debug(
                "Credentials file not found to be removed: '%s'", self._cookiejar_filepath)

    def _save_credentials_if_changed(self):
        """Save credentials if changed."""
        if list(self._cookiejar) != self._old_cookies:
            logger.debug("Saving credentials to file: '%s'", self._cookiejar_filepath)
            dirpath = os.path.dirname(self._cookiejar_filepath)
            os.makedirs(dirpath, exist_ok=True)

            fd = os.open(self._cookiejar_filepath, os.O_WRONLY | os.O_CREAT | os.O_TRUNC, 0o600)
            os.fchmod(fd, 0o600)
            self._cookiejar.save(fd)

    def _load_credentials(self):
        """Load credentials and set up internal auth request objects."""
        wbi = httpbakery.WebBrowserInteractor(open=visit_page_with_browser)
        self._cookiejar = MozillaCookieJar(self._cookiejar_filepath)
        self._client = httpbakery.Client(cookies=self._cookiejar, interaction_methods=[wbi])

        if os.path.exists(self._cookiejar_filepath):
            logger.debug("Loading credentials from file: '%s'", self._cookiejar_filepath)
            try:
                self._cookiejar.load()
            except Exception as err:
                # alert and continue processing (without having credentials, of course, the user
                # will be asked to authenticate)
                logger.warning("Failed to read credentials: %r", err)
        else:
            logger.debug("Credentials file not found: '%s'", self._cookiejar_filepath)

        # iterates the cookiejar (which is mutable, may change later) and get the cookies
        # for comparison after hitting the endpoint
        self._old_cookies = list(self._cookiejar)

    def request(self, method, url, body):
        """Do a request."""
        if self._client is None:
            # load everything on first usage
            self._load_credentials()

        headers = {"User-Agent": build_user_agent()}

        # this request through the bakery lib will automatically catch any authentication
        # problem and (if any) ask the user to authenticate and retry the original request; if
        # that fails we capture it and raise a proper error
        try:
            resp = self._client.request(method, url, json=body, headers=headers)
        except httpbakery.InteractionError as err:
            raise CommandError("Authentication failure: {}".format(err))

        self._save_credentials_if_changed()
        return resp


def _storage_push(monitor, storage_base_url):
    """Push bytes to the storage."""
    url = storage_base_url + '/unscanned-upload/'
    headers = {
        'Content-Type': monitor.content_type,
        'Accept': 'application/json',
        'User-Agent': build_user_agent(),
    }
    retries = Retry(total=5, backoff_factor=2, status_forcelist=[500, 502, 503, 504])

    with requests.Session() as session:
        session.mount("https://", HTTPAdapter(max_retries=retries))

        try:
            response = session.post(url, headers=headers, data=monitor)
        except RequestException as err:
            raise CommandError("Network error when pushing file: {}({!r})".format(
                err.__class__.__name__, str(err)))

    return response


class Client:
    """Lightweight layer above _AuthHolder to present a more network oriented interface."""

    def __init__(self, api_base_url, storage_base_url):
        self._auth_client = _AuthHolder()
        self.api_base_url = api_base_url.rstrip('/')
        self.storage_base_url = storage_base_url.rstrip('/')

    def clear_credentials(self):
        """Clear stored credentials."""
        self._auth_client.clear_credentials()

    def _parse_store_error(self, response):
        """Get the proper error from the Store response."""
        default_msg = "Failure working with the Store: [{}] {!r}".format(
            response.status_code, response.content)
        try:
            error_data = response.json()
        except ValueError:
            return default_msg

        try:
            error_info = [(error['message'], error['code']) for error in error_data['error-list']]
        except (KeyError, TypeError):
            return default_msg

        if not error_info:
            return default_msg

        messages = []
        for msg, code in error_info:
            if code:
                msg += " [code: {}]".format(code)
            messages.append(msg)
        return "Store failure! " + "; ".join(messages)

    def _hit(self, method, urlpath, body=None):
        """Issue a request to the Store."""
        url = self.api_base_url + urlpath
        logger.debug("Hitting the store: %s %s %s", method, url, body)
        resp = self._auth_client.request(method, url, body)
        if not resp.ok:
            raise CommandError(self._parse_store_error(resp))

        logger.debug("Store ok: %s", resp.status_code)
        # XXX Facundo 2020-06-30: we need to wrap this .json() call, and raise UnknownError (after
        # logging in debug the received raw response). This would catch weird "html" responses,
        # for example, without making charmcraft to badly crash. Related: issue #73.
        data = resp.json()
        return data

    def get(self, urlpath):
        """GET something from the Store."""
        return self._hit('GET', urlpath)

    def post(self, urlpath, body):
        """POST a body (json-encoded) to the Store."""
        return self._hit('POST', urlpath, body)

    def push(self, filepath):
        """Push the bytes from filepath to the Storage."""
        logger.debug("Starting to push %s", filepath)

        def _progress(monitor):
            # XXX Facundo 2020-07-01: use a real progress bar
            if monitor.bytes_read <= monitor.len:
                progress = 100 * monitor.bytes_read / monitor.len
                print("Uploading... {:.2f}%\r".format(progress), end='', flush=True)

        with filepath.open('rb') as fh:
            encoder = MultipartEncoder(
                fields={"binary": (filepath.name, fh, "application/octet-stream")})

            # create a monitor (so that progress can be displayed) as call the real pusher
            monitor = MultipartEncoderMonitor(encoder, _progress)
            response = _storage_push(monitor, self.storage_base_url)

        if not response.ok:
            raise CommandError("Failure while pushing file: [{}] {!r}".format(
                response.status_code, response.content))

        result = response.json()
        if not result['successful']:
            raise CommandError("Server error while pushing file: {}".format(result))

        upload_id = result['upload_id']
        logger.debug("Uploading bytes ended, id %s", upload_id)
        return upload_id<|MERGE_RESOLUTION|>--- conflicted
+++ resolved
@@ -40,7 +40,6 @@
 
 logger = logging.getLogger('charmcraft.commands.store')
 
-<<<<<<< HEAD
 # XXX Facundo 2020-06-19: only staging for now; will make it "multi-server" when we have proper
 # functionality in Store's production (related: issue #51)
 API_BASE_URL = 'https://api.staging.charmhub.io'
@@ -71,8 +70,6 @@
 
     return "{}/{} ({})".format(system, release, machine)
 
-=======
->>>>>>> e8e8d64e
 
 def build_user_agent():
     """Build the charmcraft's user agent."""
