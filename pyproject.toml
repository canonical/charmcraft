[project]
name = "charmcraft"
description = "The main tool to build, upload, and develop in general the Juju charms."
dynamic = ["version", "readme"]
dependencies = [
    "craft-application @ git+https://github.com/canonical/craft-application@main",
    "craft-cli>=2.3.0",
    "craft-parts>=1.18",
    "craft-providers>=1.23.0",
    "craft-store>=2.4",
    "distro>=1.3.0",
    "humanize>=2.6.0",
    "jsonschema",
    "jinja2",
    # Pydantic will need to be updated all at once with our libraries.
    # When you update it, remove the pydantic constraints from renovate.
    "pydantic>=1.10,<2.0",
    "python-dateutil",
    "pyyaml",
    "requests",
    "requests-toolbelt",
    "requests-unixsocket",
    "snap-helpers",
    "tabulate",
    # Needed until requests-unixsocket supports urllib3 v2
    # https://github.com/msabramo/requests-unixsocket/pull/69
    # When updating, remove the urllib3 constraint from renovate config.
    "urllib3<2.0",
]
classifiers = [
    "Development Status :: 5 - Production/Stable",
    "Environment :: Console",
    "Intended Audience :: Developers",
    "License :: OSI Approved :: Apache Software License",
    "Operating System :: POSIX :: Linux",
    "Programming Language :: Python :: 3",
    "Programming Language :: Python :: 3.10",
    "Programming Language :: Python :: 3.12",
]
requires-python = ">=3.10"

[project.scripts]
charmcraft = "charmcraft.application.main:main"

[project.optional-dependencies]
dev = [  # When updating these, also update the dev/lint/types groups in renovate.
    "coverage",
    "flake8",
    "freezegun",
    "hypothesis~=6.0",
    "pydocstyle",
    "pyfakefs",
    "pytest",
    "pytest-cov",
    "pytest-mock",
    "pytest-check",
    "pytest-subprocess",
    "responses",
]
lint = [
    "black~=24.0",
    "codespell[tomli]>=2.2.6,<3.0.0",
    "yamllint>=1.32.0,<2.0.0",
]
types = [
    "mypy[reports]~=1.5",
    "pyright==1.1.352",
    "types-python-dateutil",
    "types-requests<2.31.0.7",  # Frozen until we can get urllib3 v2
    "types-setuptools",
    "types-tabulate",
    "types-urllib3",
]
apt = [
    "python-apt>=2.4.0;sys_platform=='linux'"
]

[build-system]
requires = [
    "setuptools>=67.7.2",
    "setuptools_scm[toml]>=7.1"
]
build-backend = "setuptools.build_meta"

[tool.setuptools.dynamic]
readme = {file = "README.md"}

[tool.setuptools_scm]
write_to = "charmcraft/_version.py"
# the version comes from the latest annotated git tag formatted as 'X.Y.Z'
# standard version scheme:
#   'X.Y.Z.post<commits since tag>+g<hash>'
# scheme when no tags exist:
#   '0.0.post<total commits>+g<hash>
# scheme when no tags exist and working dir is dirty:
#   '0.0.post<total commits>+g<hash>.d<date formatted as %Y%m%d>'
version_scheme = "post-release"
# deviations from the default 'git describe' command:
# - only match annotated tags
# - only match tags formatted as 'X.Y.Z'
# - exclude '+dirty<hash>' suffix
git_describe_command = "git describe --long --match '[0-9]*.[0-9]*.[0-9]*' --exclude '*[^0-9.]*'"

[tool.setuptools.packages.find]
include = ["*craft*"]
namespaces = false

[tool.black]
target-version = ["py310", "py311"]
line-length = 99

[tool.codespell]
ignore-words-list = "buildd,crate,keyserver,comandos,ro,dedent,dedented,tread"
skip = ".tox,.git,build,.*_cache,__pycache__,*.tar,*.snap,*.png,./node_modules,./docs/_build,.direnv,.venv,venv,.vscode,charmcraft.spec"
quiet-level = 3
check-filenames = true

[tool.isort]
multi_line_output = 3
include_trailing_comma = true
force_grid_wrap = 0
use_parentheses = true
ensure_newline_before_comments = true
line_length = 88

[tool.pytest.ini_options]
minversion = "7.0"
testpaths = "tests"
xfail_strict = true
markers = [
    "slow: marks tests as slow (deselect with '-m \"not slow\"')",
]

[tool.coverage.run]
branch = true
parallel = true
omit = ["tests/**"]

[tool.coverage.report]
skip_empty = true
#fail_under = 80

[tool.pyright]
# strict = ["charmcraft"]
pythonVersion = "3.10"
pythonPlatform = "Linux"
ignore = [
    "tools/measurements-viewer.py",
]
include = [
    "charmcraft",
    # "tests",  # TODO: enable tests
]
analyzeUnannotatedFunctions = false
reportArgumentType = "warning"
reportAttributeAccessIssue = "warning"
reportGeneralTypeIssues = "warning"
reportIncompatibleMethodOverride = "warning"
reportIncompatibleVariableOverride = "warning"
reportOptionalMemberAccess = "warning"


[tool.mypy]
python_version = "3.10"
packages = [
    "charmcraft",
]
plugins = ["pydantic.mypy"]
exclude = [
    "build",
    "results",
    "tests",
    "tools",
]
warn_unused_configs = true
warn_redundant_casts = true
strict_equality = true
#warn_return_any = true
disallow_subclassing_any = true
disallow_untyped_decorators = true
#disallow_any_generics = true

[[tool.mypy.overrides]]
# Ignore typing errors in most legacy packages until we fix them.
module=[
    "charmcraft.charm_builder",
    "charmcraft.cmdbase",
    "charmcraft.commands.extensions",
    "charmcraft.commands.pack",
    "charmcraft.commands.store",
    "charmcraft.store.registry",
    "charmcraft.store.store",
    "charmcraft.config",
    "charmcraft.extensions._utils",
    "charmcraft.linters",
    "charmcraft.models.actions",
    "charmcraft.models.basic",
    "charmcraft.models.config",
    "charmcraft.models.charmcraft",
    "charmcraft.package",
    "charmcraft.providers",
]
ignore_errors = true

[[tool.mypy.overrides]]
module = ["charmcraft"]
disallow_untyped_defs = true
no_implicit_optional = true

[[tool.mypy.overrides]]
module = ["tests.*"]
strict = false

[tool.ruff]
line-length = 88
target-version = "py310"
extend-exclude = [
    "docs",
    "__pycache__",
    "tools",
    "snap/local",
    "charmcraft/_version.py",  # setuptools_scm generates old-style type annotations.
]
# Follow ST063 - Maintaining and updating linting specifications for updating these.
lint.select = [  # Base linting rule selections.
    # See the internal document for discussion:
    # https://docs.google.com/document/d/1i1n8pDmFmWi4wTDpk-JfnWCVUThPJiggyPi2DYwBBu4/edit
    # All sections here are stable in ruff and shouldn't randomly introduce
    # failures with ruff updates.
    "F",  # The rules built into Flake8
    "E", "W",  # pycodestyle errors and warnings
    "I",  # isort checking
    "N",  # PEP8 naming
    "D",  # Implement pydocstyle checking as well.
    "UP",  # Pyupgrade - note that some of are excluded below due to Python versions
    "YTT",  # flake8-2020: Misuse of `sys.version` and `sys.version_info`
    "ANN",  # Type annotations.
    "BLE",  # Do not catch blind exceptions
    "FBT",  # Disallow boolean positional arguments (make them keyword-only)
    "B0",  # Common mistakes and typos.
    "A",  # Shadowing built-ins.
    "C4", # Encourage comprehensions, which tend to be faster than alternatives.
    "T10",  # Don't call the debugger in production code
    "ISC",  # Implicit string concatenation that can cause subtle issues
    "ICN",  # Only use common conventions for import aliases.
    "INP",  # Implicit namespace packages
    "PYI",  # Linting for type stubs.
    "PT",  # Pytest
    "Q",  # Consistent quotations
    "RSE",  # Errors on pytest raises.
    "RET",  # Simpler logic after return, raise, continue or break
    "SIM",  # Code simplification
    "TCH004",  # Remove imports from type-checking guard blocks if used at runtime
    "TCH005",  # Delete empty type-checking blocks
    "ARG",  # Unused arguments
    "PTH",  # Migrate to pathlib
    "ERA",  # Don't check in commented out code
    "PGH",  # Pygrep hooks
    "PL",  # Pylint
    "TRY",  # Cleaner try/except,
]
lint.extend-select = [
    # Pyupgrade: https://github.com/charliermarsh/ruff#pyupgrade-up
    "UP00", "UP01", "UP02", "UP030", "UP032", "UP033",
    # "UP034",  # Very new, not yet enabled in ruff 0.0.227
    # Annotations: https://github.com/charliermarsh/ruff#lint.flake8-annotations-ann
    "ANN0",  # Type annotations for arguments other than `self` and `cls`
    "ANN2",  # Return type annotations
    "B026",  # Keyword arguments must come after starred arguments
    # flake8-bandit: security testing. https://github.com/charliermarsh/ruff#flake8-bandit-s
    # https://bandit.readthedocs.io/en/latest/plugins/index.html#complete-test-plugin-listing
    "S101", "S102",  # assert or exec
    "S103", "S108",  # File permissions and tempfiles - use #noqa to silence when appropriate.
    "S104",  # Network binds
    "S105", "S106", "S107",  # Hardcoded passwords
    "S110",  # try-except-pass (use contextlib.suppress instead)
    "S113",  # Requests calls without timeouts
    "S3",  # Serialising, deserialising, hashing, crypto, etc.
    "S506",  # Unsafe YAML load
    "S508", "S509",  # Insecure SNMP
    "S701",  # jinja2 templates without autoescape
    "RUF001", "RUF002", "RUF003",  # Ambiguous unicode characters
    "RUF005",  # Encourages unpacking rather than concatenation
    "RUF008",  # Do not use mutable default values for dataclass attributes
    "RUF100",  # #noqa directive that doesn't flag anything
]
lint.ignore = [
    "ANN10",  # Type annotations for `self` and `cls`
    #"E203",  # Whitespace before ":"  -- Commented because ruff doesn't currently check E203
    "E501",  # Line too long (reason: black will automatically fix this for us)
    "D105",  # Missing docstring in magic method (reason: magic methods already have definitions)
    "D107",  # Missing docstring in __init__ (reason: documented in class docstring)
    "D203",  # 1 blank line required before class docstring (reason: pep257 default)
    "D213",  # Multi-line docstring summary should start at the second line (reason: pep257 default)
    "D215",  # Section underline is over-indented (reason: pep257 default)
    "A003",  # Class attribute shadowing built-in (reason: Class attributes don't often get bare references)
    "SIM117", # Use a single `with` statement with multiple contexts instead of nested `with` statements
              # (reason: this creates long lines that get wrapped and reduces readability)

    # Ignored due to common usage in current code
    "TRY003",  # Avoid specifying long messages outside the exception class

    # Charmcraft-specific ignores, to be removed as we modernise the code.
    "ANN0", "ANN2",
    "ARG001", "ARG002", "ARG005",
<<<<<<< HEAD
    "B034", "B904",
=======
>>>>>>> 3445f5f4
    "BLE",
    "FBT",
    "N805", "N806",
    "PGH003",
    "PLR0912", "PLR0913", "PLR0915", "PLR1714", "PLR2004", "PLR5501",
    "PLW2901",
    "PT007", "PT011",
    "PTH102", "PTH108", "PTH109", "PTH113", "PTH118", "PTH119", "PTH123",
    "RET505", "RET506", "RET508",
    "S108", "S113", "S324", "S701",
    "SIM102",
<<<<<<< HEAD
    "TRY004",
=======
>>>>>>> 3445f5f4
]

[tool.ruff.lint.pep8-naming]
# Allow Pydantic's `@validator` decorator to trigger class method treatment.
classmethod-decorators = ["pydantic.validator"]

[tool.ruff.lint.per-file-ignores]
"tests/**.py" = [  # Some things we want for the moin project are unnecessary in tests.
    "D",  # Ignore docstring rules in tests
    "ANN", # Ignore type annotations in tests
    "INP001", # Tests don't need to be in packages.
    "S101",  # Allow assertions in tests
    "S103", # Allow `os.chmod` setting a permissive mask `0o555` on file or directory
    "S108", # Allow Probable insecure usage of temporary file or directory
    "PLR0913",  # Allow many arguments for test functions

    # Charmcraft-specific ignores, to be removed as we modernise the code.
    "A001", "A002",
    "B007", "B015",
    "PT004", "PT012",
    "PTH1",
    "S105", "S106",
]
# isort leaves init files alone by default, this makes ruff ignore them too.
"__init__.py" = ["I001"]<|MERGE_RESOLUTION|>--- conflicted
+++ resolved
@@ -303,10 +303,6 @@
     # Charmcraft-specific ignores, to be removed as we modernise the code.
     "ANN0", "ANN2",
     "ARG001", "ARG002", "ARG005",
-<<<<<<< HEAD
-    "B034", "B904",
-=======
->>>>>>> 3445f5f4
     "BLE",
     "FBT",
     "N805", "N806",
@@ -318,10 +314,6 @@
     "RET505", "RET506", "RET508",
     "S108", "S113", "S324", "S701",
     "SIM102",
-<<<<<<< HEAD
-    "TRY004",
-=======
->>>>>>> 3445f5f4
 ]
 
 [tool.ruff.lint.pep8-naming]
