--- conflicted
+++ resolved
@@ -31,16 +31,9 @@
     attributes:
       label: Environment
       description: >
-<<<<<<< HEAD
         We need to know a bit more about the context in which Charmcraft failed.
         - Are you running Charmcraft in destructive-mode, using LXD or Multipass?
-        - On what system is Charmcraft running (e.g.; Ubuntu 22.04 LTS, Windows 11,
-          OS X 10.15)?
-=======
-        We need to know a bit more about the context in which Snapcraft failed.
-        - Are you running Charmcraft in destructive-mode, using LXD or Multipass.
-        - On what system is Charmcraft running (e.g.; Ubuntu 24.04 LTS, macOS 13).
->>>>>>> f05a7136
+        - On what system is Charmcraft running (e.g.; Ubuntu 24.04 LTS, macOS 13)?
     validations:
       required: true
   - type: textarea
