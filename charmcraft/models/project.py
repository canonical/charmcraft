# Copyright 2023-2024 Canonical Ltd.
#
# Licensed under the Apache License, Version 2.0 (the "License");
# you may not use this file except in compliance with the License.
# You may obtain a copy of the License at
#
# http://www.apache.org/licenses/LICENSE-2.0
#
# Unless required by applicable law or agreed to in writing, software
# distributed under the License is distributed on an "AS IS" BASIS,
# WITHOUT WARRANTIES OR CONDITIONS OF ANY KIND, either express or implied.
# See the License for the specific language governing permissions and
# limitations under the License.
#
# For further info, check https://github.com/canonical/charmcraft
"""Project-related models for Charmcraft."""
import abc
import datetime
import pathlib
import re
from collections.abc import Iterable, Iterator
from typing import (
    Any,
    Literal,
    cast,
)

import pydantic
from craft_application import errors, models
from craft_application.util import get_host_architecture, safe_yaml_load
from craft_cli import CraftError
from craft_providers import bases
from pydantic import dataclasses
from typing_extensions import Self, TypedDict

from charmcraft import const, preprocess, utils
from charmcraft.const import (
    BaseStr,
    BuildBaseStr,
    CharmArch,
)
from charmcraft.models import charmcraft
from charmcraft.models.charmcraft import (
    AnalysisConfig,
    BasesConfiguration,
    CharmhubConfig,
    Links,
)
from charmcraft.parts import process_part_config


class BaseDict(TypedDict, total=False):
    """TypedDict that describes only one base.

    This is equivalent to the short form base definition.
    """

    name: str
    channel: str
    architectures: list[str]


LongFormBasesDict = TypedDict(
    "LongFormBasesDict", {"build-on": list[BaseDict], "run-on": list[BaseDict]}
)


class CharmcraftSummaryStr(models.SummaryStr):
    """A brief summary of this charm or bundle. Ideally, this should fit into one line."""

    # Maximum length was set to 200 characters because the 78 character maximum
    # inherited from craft-application is too restrictive, as several hundred charms
    # already exceed this maximum.
    # Eventually this limit will be reduced, ideally to 78 characters, though that may
    # never happen entirely. Reductions will only occur on major releases.
    # https://github.com/canonical/charmcraft/issues/1598
    max_length = 200


class CharmPlatform(pydantic.ConstrainedStr):
    """The platform string for a charm file.

    This is to be generated in the form of the bases config in a charm file name.
    A charm's filename may look as follows:
        "{name}_{base0}_{base1}_{base...}.charm"
    where each base takes the form of:
        "{base_name}-{version}-{arch0}-{arch1}-{arch...}"

    For example, a charm called "test" that's built to run on Alma Linux 9 and Ubuntu 22.04
    on s390x and riscv64 platforms will have the name:
        test_almalinux-9-riscv64-s390x_ubuntu-22.04-riscv64-s390x.charm
    """

    min_length = 4
    strict = True
    strip_whitespace = True
    _host_arch = get_host_architecture()

    @classmethod
    def from_bases(cls: type[Self], bases: Iterable[charmcraft.Base]) -> Self:
        """Generate a platform name from a list of charm bases."""
        base_strings = []
        for base in bases:
            name = base.name
            version = base.channel
            architectures = "-".join(base.architectures)
            base_strings.append(f"{name}-{version}-{architectures}")
        return cls("_".join(base_strings))


class Platform(models.CraftBaseModel):
    """Project platform definition."""

    build_on: list[CharmArch] = pydantic.Field(min_items=1)
    build_for: list[CharmArch | Literal["all"]] = pydantic.Field(min_items=1, max_items=1)

    @pydantic.validator("build_on", "build_for", pre=True)
    def _listify_architectures(cls, value: str | list[str]) -> list[str]:
        if isinstance(value, str):
            return [value]
        return value


class CharmLib(models.CraftBaseModel):
    """A Charm library dependency for this charm."""

    lib: str = pydantic.Field(
        title="Library Path (e.g. my-charm.my_library)",
        regex=r"[a-z][a-z0-9_-]+\.[a-z][a-z0-9_]+",
    )
    version: str = pydantic.Field(
        title="Version filter for the charm. Either an API version or a specific [api].[patch].",
        regex=r"[0-9]+(\.[0-9]+)?",
    )

    @pydantic.validator("lib", pre=True)
    def _validate_name(cls, value: str) -> str:
        """Validate the lib field, providing a useful error message on failure."""
        charm_name, _, lib_name = str(value).partition(".")
        if not charm_name or not lib_name:
            raise ValueError(
                f"Library name invalid. Expected '[charm_name].[lib_name]', got {value!r}"
            )
        # Accept python-importable charm names, but convert them to store-accepted names.
        if "_" in charm_name:
            charm_name = charm_name.replace("_", "-")
        if not re.fullmatch("[a-z0-9_-]+", charm_name):
            raise ValueError(
                f"Invalid charm name for lib {value!r}. Value {charm_name!r} is invalid."
            )
        if not re.fullmatch("[a-z0-9_]+", lib_name):
            raise ValueError(
                f"Library name {lib_name!r} is invalid. Library names must be valid Python module names."
            )
<<<<<<< HEAD
        return str(value)
=======
        return f"{charm_name}.{lib_name}"
>>>>>>> 3af2c248

    @pydantic.validator("version", pre=True)
    def _validate_api_version(cls, value: str) -> str:
        """Validate the API version field, providing a useful error message on failure."""
        api, *_ = str(value).partition(".")
        try:
            int(api)
        except ValueError:
            raise ValueError(f"API version not valid. Expected an integer, got {api!r}") from None
        return str(value)

    @pydantic.validator("version", pre=True)
    def _validate_patch_version(cls, value: str) -> str:
        """Validate the optional patch version, providing a useful error message."""
        api, separator, patch = value.partition(".")
        if not separator:
            return value
        try:
            int(patch)
        except ValueError:
            raise ValueError(
                f"Patch version not valid. Expected an integer, got {patch!r}"
            ) from None
        return value

    @property
    def api_version(self) -> int:
        """The API version needed for this library."""
        return int(self.version.partition(".")[0])

    @property
    def patch_version(self) -> int | None:
        """The patch version needed for this library, or None if no patch version is specified."""
        api, _, patch = self.version.partition(".")
        if not patch:
            return None
        return int(patch)


@dataclasses.dataclass
class CharmBuildInfo(models.BuildInfo):
    """Information about a single build option, with charmcraft-specific info.

    With CharmBuildInfo, the build_for may also be the string "multi", meaning the charm
    is expected to run on multiple architectures.
    """

    platform: CharmPlatform

    build_for_bases: list[charmcraft.Base]
    """Charmcraft base to build for, including potentially multiple architectures."""
    bases_index: int
    """Index of the base configuration in charmcraft.yaml."""
    build_on_index: int
    """Index of this base configuration's build-on option."""

    @classmethod
    def from_build_on_run_on(
        cls: type[Self],
        build_on_base: charmcraft.Base,
        build_on_arch: str,
        run_on: list[charmcraft.Base],
        *,
        bases_index: int,
        build_on_index: int,
    ) -> Self:
        """Create a single CharmBuildInfo from a build_on base and run_on bases.

        :param build_on_base: A Base object defining a base on which to build
        :param build_on_arch: The architecture on which to run the build (e.g. "amd64")
        :param run_on: A list of bases which this charm should run on after the build.
        :param bases_index: The index of the BasesConfiguration
        :param build_on_index: Which build-on value from the BasesConfiguration to use
        """
        base = bases.BaseName(name=build_on_base.name, version=build_on_base.channel)

        all_architectures = set()
        for run_on_base in run_on:
            all_architectures.update(run_on_base.architectures)

        build_for = "-".join(sorted(all_architectures))

        platform = CharmPlatform.from_bases(run_on)

        return cls(
            platform=platform,
            build_on=build_on_arch,
            build_for=build_for,
            base=base,
            build_for_bases=run_on,
            bases_index=bases_index,
            build_on_index=build_on_index,
        )

    @classmethod
    def gen_from_bases_configurations(
        cls: type[Self], *bases_configs: charmcraft.BasesConfiguration
    ) -> Iterator[Self]:
        """Generate CharmBuildInfo objects from a BasesConfiguration object.

        :param bases_config: One or more BasesConfiguration objects from which to generate
            CharmBuildInfo objects.
        :returns: A list of CharmBuildInfo objects from this BasesConfiguration.

        Example 1: a simple charm:
            bases:
              - name: ubuntu
                channel: 24.04
        This gets expanded to a standard long-form:
            bases:
              - build-on:
                  - name: ubuntu
                    channel: "24.04"
                run-on:
                  - name: ubuntu
                    channel: "24.04"
        Presuming charmcraft is run on riscv64 (if architectures are not specified charmcraft will
        use the host architecture as the only architecture), it will output a list containing the
        following single BuildInfo object:
            CharmBuildInfo(
                build_on="riscv64",
                build_for="riscv64",
                base=BaseName(name="ubuntu", channel="24.04"),
                build_for_base=BaseName(name="ubuntu", channel="24.04"),
                bases_index=0,
                build_on_index=0
            )

        Example 2: a more complex set of bases:
            bases:
              - build-on:
                  - name: ubuntu
                    channel: "24.04"
                    architectures: ["amd64", "riscv64"]
                  - name: ubuntu
                    channel: "22.04"
                    architectures: ["arm64"]
                run-on:
                  - name: ubuntu
                    channel: "22.04"
                    architectures: ["amd64", "arm64"]
                  - name: ubuntu
                    channel: "24.04"
                    architectures: ["amd64", "arm64", "riscv64"]
        This will result in the following builds in the plan:
        [
            CharmBuildInfo(
                build_on="amd64",
                build_for="multi",
                base=BaseName(name="ubuntu", channel="24.04"),
                build_for_bases=[
                    Base(name="ubuntu", channel="22.04", architectures=["amd64", "arm64"]),
                    Base(name="ubuntu", channel="24.04", architectures=["amd64", "arm64", "riscv64"])
                ]
                bases_index=0,
                build_on_index=0
            ),
            CharmBuildInfo(
                build_on="riscv64",
                build_for="multi",
                base=BaseName(name="ubuntu", channel="24.04"),
                build_for_bases=[
                    Base(name="ubuntu", channel="22.04", architectures=["amd64", "arm64"]),
                    Base(name="ubuntu", channel="24.04", architectures=["amd64", "arm64", "riscv64"])
                ]
                bases_index=0,
                build_on_index=0
            ),
            CharmBuildInfo(
                build_on="arm64",
                build_for="multi",
                base=BaseName(name="ubuntu", channel="22.04"),
                build_for_bases=[
                    Base(name="ubuntu", channel="22.04", architectures=["amd64", "arm64"]),
                    Base(name="ubuntu", channel="24.04", architectures=["amd64", "arm64", "riscv64"])
                ]
                bases_index=0,
                build_on_index=1
            ),
        ]

        Here the string "multi" defines a destination platform that has multiple architectures.
        """
        for bases_index, bases_config in enumerate(bases_configs):
            for build_on_index, build_on_base in enumerate(bases_config.build_on):
                for build_on_arch in build_on_base.architectures:
                    yield cls.from_build_on_run_on(
                        build_on_base,
                        build_on_arch,
                        bases_config.run_on,
                        bases_index=bases_index,
                        build_on_index=build_on_index,
                    )


class CharmcraftBuildPlanner(models.BuildPlanner):
    """Build planner for Charmcraft."""

    type: str = ""
    bases: list[BasesConfiguration] = pydantic.Field(default_factory=list)
    base: str | None = None
    build_base: str | None = None
    platforms: dict[str, Platform | None] | None = None

    @pydantic.validator("bases", pre=True, each_item=True, allow_reuse=True)
    def expand_base(cls, base: BaseDict | LongFormBasesDict) -> LongFormBasesDict:
        """Expand short-form bases into long-form bases."""
        if "name" not in base:  # Assume long-form base already.
            return cast(LongFormBasesDict, base)
        return cast(LongFormBasesDict, {"build-on": [base], "run-on": [base]})

    def get_build_plan(self) -> list[models.BuildInfo]:
        """Get build bases for this charm.

        This method provides a flattened version of every way to build the charm, unfiltered.

        If a charm uses the older "bases" model, it defers to
        `CharmBuildInfo.gen_from_bases_configurations'. Otherwise, it generates the BuildInfo
        as expected with platforms.
        """
        if self.type == "bundle":
            # A bundle can build anywhere, so just present the current system.
            current_arch = utils.get_host_architecture()
            current_base = utils.get_os_platform()
            return [
                models.BuildInfo(
                    platform=current_arch,
                    build_on=current_arch,
                    build_for=current_arch,
                    base=bases.BaseName(name=current_base.system, version=current_base.release),
                )
            ]
        if not self.base:
            return list(CharmBuildInfo.gen_from_bases_configurations(*self.bases))

        build_base = self.build_base or self.base
        base_name, _, base_version = build_base.partition("@")
        base = bases.BaseName(name=base_name, version=base_version)

        if self.platforms is None:
            raise CraftError("Must define at least one platform.")
        build_infos = []
        for platform_name, platform in self.platforms.items():
            if platform is None:
                if platform_name not in const.SUPPORTED_ARCHITECTURES:
                    raise CraftError(
                        f"Invalid platform {platform_name}.",
                        details="A platform name must either be a valid architecture name or the "
                        "platform must specify one or more build-on and build-for architectures.",
                    )
                build_infos.append(
                    models.BuildInfo(
                        platform_name, build_on=platform_name, build_for=platform_name, base=base
                    )
                )
            else:
                for build_on in platform.build_on:
                    build_infos.extend(
                        [
                            models.BuildInfo(
                                platform_name,
                                build_on=str(build_on),
                                build_for=str(build_for),
                                base=base,
                            )
                            for build_for in platform.build_for
                        ]
                    )
        return build_infos


class CharmcraftProject(models.Project, metaclass=abc.ABCMeta):
    """A craft-application compatible version of a Charmcraft project.

    This is a Project definition for charmcraft commands that are run through
    craft-application rather than the legacy charmcraft entrypoint. Eventually
    it will be the only form of the project.

    This inherits from CraftBaseModel rather than from the base craft-application Project
    in order to preserve field order. It's registered as a virtual child class below.
    """

    type: Literal["charm", "bundle"]
    title: models.ProjectTitle | None
    summary: CharmcraftSummaryStr | None
    description: str | None

    analysis: AnalysisConfig | None
    charmhub: CharmhubConfig | None
    parts: dict[str, dict[str, Any]] = pydantic.Field(default_factory=dict)

    # Default project properties that Charmcraft currently does not use. Types are set
    # to be Optional[None], preventing them from being used, but allow them to be used
    # by the application.
    version: Literal["unversioned"] = "unversioned"  # type: ignore[assignment]
    license: None = None
    # These are inside the "links" child model.
    contact: None = None
    issues: None = None
    source_code: None = None
    charm_libs: list[CharmLib] = pydantic.Field(
        default_factory=list, title="List of libraries to use for this charm"
    )

    # These private attributes are not part of the project model but are attached here
    # because Charmcraft uses this metadata.
    _started_at: datetime.datetime = pydantic.PrivateAttr(default_factory=datetime.datetime.utcnow)
    _valid: bool = pydantic.PrivateAttr(default=False)

    @property
    def started_at(self) -> datetime.datetime:
        """Get the time that Charmcraft started running."""
        return self._started_at

    @classmethod
    def unmarshal(cls, data: dict[str, Any]):
        """Create a Charmcraft project from a dictionary of data."""
        if cls is not CharmcraftProject:
            return cls.parse_obj(data)
        project_type = data.get("type")
        if project_type == "charm":
            if "bases" in data:
                return BasesCharm.unmarshal(data)
            return PlatformCharm.unmarshal(data)
        if project_type == "bundle":
            return Bundle.unmarshal(data)
        raise ValueError(f"field type cannot be {project_type!r}")

    @classmethod
    def from_yaml_file(cls, path: pathlib.Path) -> Self:
        """Instantiate this model from a YAML file.

        For use with craft-application.
        """
        try:
            with path.open() as file:
                data = safe_yaml_load(file)
        except FileNotFoundError:
            raise CraftError(f"Could not find charmcraft.yaml at '{path}'")
        except OSError as exc:
            raise CraftError(
                f"Error parsing charmcraft.yaml at '{path}'", details=exc.strerror
            ) from exc

        if not isinstance(data, dict):
            raise errors.CraftValidationError(
                "Invalid 'charmcraft.yaml' file",
                details=f"File generated a {type(data)} object, expected a dictionary",
                resolution="Ensure 'charmcraft.yaml' is valid",
                reportable=False,
                docs_url="https://juju.is/docs/sdk/charmcraft-yaml",
            )

        project_dir = path.parent

        preprocess.add_default_parts(data)
        preprocess.add_bundle_snippet(project_dir, data)
        preprocess.add_metadata(project_dir, data)
        preprocess.add_config(project_dir, data)
        preprocess.add_actions(project_dir, data)

        try:
            project = cls.unmarshal(data)
        except pydantic.ValidationError as err:
            raise errors.CraftValidationError.from_pydantic(err, file_name=path.name)
        except ValueError as err:
            error_str = "\n".join(f"- {arg}" for arg in err.args)
            raise errors.CraftValidationError(
                f"Bad charmcraft.yaml content:\n{error_str}",
            )

        return project

    @pydantic.root_validator(pre=True, allow_reuse=True)
    def preprocess(cls, values: dict[str, Any]) -> dict[str, Any]:
        """Preprocess any values that charmcraft infers, before attribute validation."""
        if "type" not in values:
            raise ValueError("Project type must be declared in charmcraft.yaml.")

        return values

    @pydantic.validator("parts", pre=True, always=True, allow_reuse=True)
    def preprocess_parts(
        cls, parts: dict[str, dict[str, Any]] | None, values: dict[str, Any]
    ) -> dict[str, dict[str, Any]]:
        """Preprocess parts object for a charm or bundle, creating an implicit part if needed."""
        if parts is not None and not isinstance(parts, dict):
            raise TypeError("'parts' in charmcraft.yaml must conform to the charmcraft.yaml spec.")
        if not parts:
            if "type" in values:
                parts = {values["type"]: {"plugin": values["type"]}}
            else:
                parts = {}
        for name, part in parts.items():
            if not isinstance(part, dict):
                raise TypeError(f"part {name!r} must be a dictionary.")
            # implicit plugin fixup
            if "plugin" not in part:
                part["plugin"] = name

        for name, part in parts.items():
            if name == "charm" and part["plugin"] == "charm":
                part.setdefault("source", ".")

            if name == "bundle" and part["plugin"] == "bundle":
                part.setdefault("source", ".")
        return parts

    @pydantic.validator("parts", each_item=True, allow_reuse=True)
    def validate_each_part(cls, item):
        """Verify each part in the parts section. Craft-parts will re-validate them."""
        return process_part_config(item)


class BasesCharm(CharmcraftProject):
    """Model for defining a charm."""

    type: Literal["charm"]
    name: models.ProjectName
    summary: CharmcraftSummaryStr
    description: str

    # This is defined this way because using conlist makes mypy sad and using
    # a ConstrainedList child class has pydontic issues. This appears to be
    # solved with Pydantic 2.
    bases: list[BasesConfiguration] = pydantic.Field(min_items=1)

    base: None = None

    parts: dict[str, dict[str, Any]] = {"charm": {"plugin": "charm", "source": "."}}

    actions: dict[str, Any] | None
    assumes: list[str | dict[str, list | dict]] | None
    containers: dict[str, Any] | None
    devices: dict[str, Any] | None
    extra_bindings: dict[str, Any] | None
    peers: dict[str, Any] | None
    provides: dict[str, Any] | None
    requires: dict[str, Any] | None
    resources: dict[str, Any] | None
    storage: dict[str, Any] | None
    subordinate: bool | None
    terms: list[str] | None
    links: Links | None
    config: dict[str, Any] | None

    @pydantic.validator("bases", pre=True, each_item=True, allow_reuse=True)
    def _validate_base(cls, base: BaseDict | LongFormBasesDict) -> LongFormBasesDict:
        """Expand short-form bases into long-form bases."""
        if "name" in base:  # Convert short form to long form
            base = cast(LongFormBasesDict, {"build-on": [base], "run-on": [base]})
        else:  # Cast to long form since we know it is one.
            base = cast(LongFormBasesDict, base)

        # Ensure we're only allowing legacy bases.
        for build_base in base["build-on"]:
            if not cls._check_base_is_legacy(build_base):
                raise ValueError(f"Base requires 'platforms' definition: {build_base}")
        for run_base in base["run-on"]:
            if not cls._check_base_is_legacy(run_base):
                raise ValueError(f"Base requires 'platforms' definition: {run_base}")

        return base

    @staticmethod
    def _check_base_is_legacy(base: BaseDict) -> bool:
        """Check that the given base is a legacy base, usable with 'bases'."""
        # This pyright ignore can go away once we're on Python minimum version 3.11.
        # At that point we can mark items as required or not required.
        # https://docs.python.org/3/library/typing.html#typing.Required
        if (
            base["name"] == "ubuntu"  # pyright: ignore[reportTypedDictNotRequiredAccess]
            and base["channel"] < "24.04"  # pyright: ignore[reportTypedDictNotRequiredAccess]
        ):
            return True
        if base in ({"name": "centos", "channel": "7"}, {"name": "almalinux", "channel": "9"}):
            return True
        return False


class PlatformCharm(CharmcraftProject):
    """Model for defining a charm using Platforms."""

    type: Literal["charm"]
    name: models.ProjectName
    summary: CharmcraftSummaryStr
    description: str

    # Silencing pyright because it complains about missing default value
    base: BaseStr  # pyright: ignore[reportGeneralTypeIssues]
    build_base: BuildBaseStr | None = None
    platforms: dict[str, Platform | None]  # pyright: ignore[reportGeneralTypeIssues]
    parts: dict[str, dict[str, Any]]  # pyright: ignore[reportGeneralTypeIssues]

    actions: dict[str, Any] | None
    assumes: list[str | dict[str, list | dict]] | None
    containers: dict[str, Any] | None
    devices: dict[str, Any] | None
    extra_bindings: dict[str, Any] | None
    peers: dict[str, Any] | None
    provides: dict[str, Any] | None
    requires: dict[str, Any] | None
    resources: dict[str, Any] | None
    storage: dict[str, Any] | None
    subordinate: bool | None
    terms: list[str] | None
    links: Links | None
    config: dict[str, Any] | None

    @staticmethod
    def _check_base_is_legacy(base: BaseDict) -> bool:
        """Check that the given base is a legacy base, usable with 'bases'."""
        # This pyright ignore can go away once we're on Python minimum version 3.11.
        # At that point we can mark items as required or not required.
        # https://docs.python.org/3/library/typing.html#typing.Required
        if (
            base["name"] == "ubuntu"  # pyright: ignore[reportTypedDictNotRequiredAccess]
            and base["channel"] < "24.04"  # pyright: ignore[reportTypedDictNotRequiredAccess]
        ):
            return True
        if base in ({"name": "centos", "channel": "7"}, {"name": "almalinux", "channel": "9"}):
            return True
        return False

    @pydantic.validator("build_base", always=True)
    def _validate_dev_base_needs_build_base(
        cls, build_base: str | None, values: dict[str, Any]
    ) -> str | None:
        if not build_base and (base := values["base"]) in const.DEVEL_BASE_STRINGS:
            raise ValueError(
                f"Base {base} requires a build-base (recommended: 'build-base: ubuntu@devel')"
            )
        return build_base


Charm = BasesCharm | PlatformCharm


class Bundle(CharmcraftProject):
    """Model for defining a bundle."""

    type: Literal["bundle"]
    bundle: dict[str, Any] = {}
    name: models.ProjectName | None = None  # type: ignore[assignment]
    title: models.ProjectTitle | None
    summary: CharmcraftSummaryStr | None
    description: pydantic.StrictStr | None
    charmhub: CharmhubConfig = CharmhubConfig()

    @pydantic.root_validator(pre=True)
    def preprocess_bundle(cls, values: dict[str, Any]) -> dict[str, Any]:
        """Preprocess any values that charmcraft infers, before attribute validation."""
        if "name" not in values:
            values["name"] = values.get("bundle", {}).get("name")

        return values<|MERGE_RESOLUTION|>--- conflicted
+++ resolved
@@ -152,11 +152,7 @@
             raise ValueError(
                 f"Library name {lib_name!r} is invalid. Library names must be valid Python module names."
             )
-<<<<<<< HEAD
-        return str(value)
-=======
         return f"{charm_name}.{lib_name}"
->>>>>>> 3af2c248
 
     @pydantic.validator("version", pre=True)
     def _validate_api_version(cls, value: str) -> str:
