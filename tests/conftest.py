--- conflicted
+++ resolved
@@ -29,62 +29,14 @@
 import pytest
 import responses as responses_module
 import yaml
-<<<<<<< HEAD
-from craft_parts import callbacks
-from craft_parts.plugins import plugins
-from craft_providers import Executor, Provider
-
-from charmcraft import deprecations, instrum, parts, reactive_plugin
-=======
 from craft_parts import callbacks, plugins
 from craft_providers import Executor, Provider
 
 import charmcraft.parts
 from charmcraft import deprecations, instrum, parts
->>>>>>> e83fc1a9
 from charmcraft.bases import get_host_as_base
 from charmcraft.models import charmcraft as config_module
 from charmcraft.models.charmcraft import Base, BasesConfiguration
-
-plugins.register(
-    {
-        "charm": parts.CharmPlugin,
-        "bundle": parts.BundlePlugin,
-        "reactive": reactive_plugin.ReactivePlugin,
-    }
-)
-
-
-@pytest.fixture()
-def fake_project_dir(fs) -> pathlib.Path:
-    project_dir = pathlib.Path("/root/project")
-    fs.create_dir(project_dir)
-    return project_dir
-
-
-@pytest.fixture()
-def fake_prime_dir(fs) -> pathlib.Path:
-    prime_dir = pathlib.Path("/root/prime")
-    fs.create_dir(prime_dir)
-    return prime_dir
-
-
-@pytest.fixture()
-def fake_path(fs) -> pathlib.Path:
-    """Like tmp_path, but with a fake filesystem."""
-    with tempfile.TemporaryDirectory() as tmp_dir:
-        yield pathlib.Path(tmp_dir)
-
-
-@pytest.fixture()
-def global_debug():
-    os.environ["CRAFT_DEBUG"] = "1"
-
-
-@pytest.fixture()
-def new_path(monkeypatch, tmp_path):
-    monkeypatch.chdir(tmp_path)
-    return tmp_path
 
 
 @pytest.fixture(autouse=True, scope="session")
@@ -111,11 +63,7 @@
 def config(tmp_path):
     """Provide a config class with an extra set method for the test to change it."""
 
-    class TestConfig(
-        config_module.CharmcraftConfig,
-        frozen=False,
-        validate_assignment=False,  # Don't validate assignments since this causes setup failures.
-    ):
+    class TestConfig(config_module.CharmcraftConfig, frozen=False):
         """The Config, but with a method to set test values."""
 
         def set(self, prime=None, **kwargs):
