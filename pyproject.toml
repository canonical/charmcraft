--- conflicted
+++ resolved
@@ -68,11 +68,7 @@
 ]
 types = [
     "mypy[reports]~=1.11",
-<<<<<<< HEAD
-    "pyright==1.1.380",
-=======
     "pyright==1.1.383",
->>>>>>> 71a2b6cc
     "types-python-dateutil",
     "types-PyYAML",
     "types-requests<2.31.0.20240312",  # Frozen until we can get urllib3 v2
