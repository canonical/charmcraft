--- conflicted
+++ resolved
@@ -24,14 +24,11 @@
     "requests-toolbelt",
     "snap-helpers",
     "tabulate",
-<<<<<<< HEAD
     # Needed until requests-unixsocket supports urllib3 v2
     # https://github.com/msabramo/requests-unixsocket/pull/69
     # When updating, remove the urllib3 constraint from renovate config.
     "urllib3<2.0",
     "pip>=24.2",
-=======
->>>>>>> f3b7108e
 ]
 classifiers = [
     "Development Status :: 5 - Production/Stable",
