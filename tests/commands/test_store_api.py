--- conflicted
+++ resolved
@@ -14,7 +14,7 @@
 #
 # For further info, check https://github.com/canonical/charmcraft
 
-"""Tests for the Store API layer (code in store/models___)."""
+"""Tests for the Store API layer (code in store/store.py)."""
 
 import base64
 import platform
@@ -33,13 +33,8 @@
 )
 from dateutil import parser
 
-<<<<<<< HEAD
+from charmcraft import const
 from charmcraft.store import (
-=======
-from charmcraft import const
-from charmcraft.commands.store.client import AnonymousClient, Client
-from charmcraft.commands.store.store import (
->>>>>>> b3ab8f39
     AUTH_DEFAULT_PERMISSIONS,
     AUTH_DEFAULT_TTL,
     AnonymousClient,
