
Relations
---------

Your charm already has the following ``peers``, ``provides``, and ``requires``
relations, as they were automatically supplied by the |framework| extension:

.. code-block:: yaml

    peers:
      secret-storage:
        interface: secret-storage
    provides:
      metrics-endpoint:
        interface: prometheus_scrape
      grafana-dashboard:
        interface: grafana_dashboard
    requires:
      logging:
        interface: loki_push_api
      ingress:
        interface: ingress
        limit: 1

In addition to these relations, in each ``provides`` and ``requires``
block you may specify further relations, to integrate with
the following charms:

.. list-table::
  :header-rows: 1

  * - Relation
    - Endpoint definition
  * - Ingress `traefik <https://charmhub.io/traefik-k8s>`__ and `nginx
      ingress integrator <https://charmhub.io/nginx-ingress-integrator>`__
    - Already available in the charm
  * - MySQL `machine <https://charmhub.io/mysql>`__ and
      `Kubernetes <https://charmhub.io/mysql-k8s>`__ charm
    - .. code-block:: yaml

          requires:
            mysql:
              interface: mysql_client
              optional: True
              limit: 1

  * - PostgreSQL `machine <https://charmhub.io/postgresql>`__ and
      `Kubernetes <https://charmhub.io/postgresql-k8s>`__ charm
    - .. code-block:: yaml

          requires:
            postgresql:
              interface: postgresql_client
              optional: True
              limit: 1

  * - `MongoDB <https://charmhub.io/mongodb>`__ charm
    - .. code-block:: yaml

          requires:
            mongodb:
              interface: mongodb_client
              optional: True
              limit: 1

  * - `Canonical Observability Stack
      (COS) <https://charmhub.io/cos-lite>`__
    - Already available in the charm
  * - `Redis <https://charmhub.io/redis-k8s>`__ charm
    - .. code-block:: yaml

          requires:
            redis:
              interface: redis
              optional: True
              limit: 1

  * - `SAML <https://charmhub.io/saml-integrator>`__ charm
    - .. code-block:: yaml

          requires:
            saml:
              interface: saml
              optional: True
              limit: 1

  * - `S3 <https://charmhub.io/s3-integrator>`__ charm
    - .. code-block:: yaml

          requires:
            s3:
              interface: s3
              optional: True
              limit: 1

  * - RabbitMQ `machine <https://charmhub.io/rabbitmq-server>`__ and
      `Kubernetes <https://charmhub.io/rabbitmq-k8s>`__ charm
    - .. code-block:: yaml

         requires:
           rabbitmq:
             interface: rabbitmq
             optional: True
             limit: 1

  * - `Tempo <https://charmhub.io/topics/charmed-tempo-ha>`__ charm
    - .. code-block:: yaml

          requires:
            tracing:
              interface: tracing
              optional: True
              limit: 1

  * - `SMTP <https://charmhub.io/smtp-integrator>`__ charm
    - .. code-block:: yaml

          requires:
            smtp:
              interface: smtp
              optional: True
              limit: 1

  * - `OpenFGA <https://charmhub.io/openfga-k8s>`__ charm
    - .. code-block:: yaml

          requires:
            openfga:
              interface: openfga
              optional: True
              limit: 1

  * - `Hydra <https://charmhub.io/hydra>`__ charm
    - The ``oauth`` interface is used to provide the OpenID Connect authentication
      protocol. The endpoint name will be used as the prefix to the configuration
      options related to this endpoint.

      .. code-block:: yaml

          requires:
            oauth-endpoint-name:
              interface: oauth
              optional: True
              limit: 1

      The integration will create two configuration options,
      ``{endpoint_name}-redirect-path`` and ``{endoint_name}-scopes``.
      ``{endpoint_name}-scopes`` is a space separated list of scopes, and the scope
      ``openid`` is manadatory.



.. note::

    The key ``optional`` with value ``False`` means that the charm will
    get blocked and stop the services if the integration is not provided.

To add one of these relations, e.g., PostgreSQL, in the
project file, include the appropriate ``requires`` block and
<<<<<<< HEAD
integrate with |juju_integrate_postgresql| as usual.

Environment variables
~~~~~~~~~~~~~~~~~~~~~

Each relation adds its own environment variables to your |framework| app. Some
are required, meaning they must be set for the relation to function.

The environment variable |base_url| provides the Ingress URL
for an Ingress relation or the Kubernetes service URL if there is no
Ingress relation.

.. list-table::
  :widths: 20 40
  :header-rows: 1

  * - Relation
    - Environment variables
  * - PostgreSQL
    -
        - ``POSTGRESQL_DB_CONNECT_STRING``
        - ``POSTGRESQL_DB_SCHEME``
        - ``POSTGRESQL_DB_NETLOC``
        - ``POSTGRESQL_DB_PATH``
        - ``POSTGRESQL_DB_PARAMS``
        - ``POSTGRESQL_DB_QUERY``
        - ``POSTGRESQL_DB_FRAGMENT``
        - ``POSTGRESQL_DB_USERNAME``
        - ``POSTGRESQL_DB_PASSWORD``
        - ``POSTGRESQL_DB_HOSTNAME``
        - ``POSTGRESQL_DB_PORT``
        - ``POSTGRESQL_DB_NAME``
  * - MySQL
    -
        - ``MYSQL_DB_CONNECT_STRING``
        - ``MYSQL_DB_SCHEME``
        - ``MYSQL_DB_NETLOC``
        - ``MYSQL_DB_PATH``
        - ``MYSQL_DB_PARAMS``
        - ``MYSQL_DB_QUERY``
        - ``MYSQL_DB_FRAGMENT``
        - ``MYSQL_DB_USERNAME``
        - ``MYSQL_DB_PASSWORD``
        - ``MYSQL_DB_HOSTNAME``
        - ``MYSQL_DB_PORT``
        - ``MYSQL_DB_NAME``
  * - MongoDB
    -
        - ``MONGODB_DB_CONNECT_STRING``
        - ``MONGODB_DB_SCHEME``
        - ``MONGODB_DB_NETLOC``
        - ``MONGODB_DB_PATH``
        - ``MONGODB_DB_PARAMS``
        - ``MONGODB_DB_QUERY``
        - ``MONGODB_DB_FRAGMENT``
        - ``MONGODB_DB_USERNAME``
        - ``MONGODB_DB_PASSWORD``
        - ``MONGODB_DB_HOSTNAME``
        - ``MONGODB_DB_PORT``
        - ``MONGODB_DB_NAME``
  * - Redis
    -
        - ``REDIS_DB_CONNECT_STRING``
        - ``REDIS_DB_SCHEME``
        - ``REDIS_DB_NETLOC``
        - ``REDIS_DB_PATH``
        - ``REDIS_DB_PARAMS``
        - ``REDIS_DB_QUERY``
        - ``REDIS_DB_FRAGMENT``
        - ``REDIS_DB_USERNAME``
        - ``REDIS_DB_PASSWORD``
        - ``REDIS_DB_HOSTNAME``
        - ``REDIS_DB_PORT``
        - ``REDIS_DB_NAME``
  * - SAML
    -
        - ``SAML_ENTITY_ID`` (required)
        - ``SAML_METADATA_URL`` (required)
        - ``SAML_SINGLE_SIGN_ON_REDIRECT_URL`` (required)
        - ``SAML_SIGNING_CERTIFICATE`` (required)
  * - S3
    -
        - ``S3_ACCESS_KEY`` (required)
        - ``S3_SECRET_KEY`` (required)
        - ``S3_BUCKET`` (required)
        - ``S3_REGION``
        - ``S3_STORAGE_CLASS``
        - ``S3_ENDPOINT``
        - ``S3_PATH``
        - ``S3_API_VERSION``
        - ``S3_URI_STYLE``
        - ``S3_ADDRESSING_STYLE``
        - ``S3_ATTRIBUTES``
        - ``S3_TLS_CA_CHAIN``
  * - RabbitMQ
    -
        - ``RABBITMQ_CONNECT_STRING``
        - ``RABBITMQ_SCHEME``
        - ``RABBITMQ_NETLOC``
        - ``RABBITMQ_PATH``
        - ``RABBITMQ_PARAMS``
        - ``RABBITMQ_QUERY``
        - ``RABBITMQ_FRAGMENT``
        - ``RABBITMQ_USERNAME``
        - ``RABBITMQ_PASSWORD``
        - ``RABBITMQ_HOSTNAME``
        - ``RABBITMQ_PORT``
        - ``RABBITMQ_VHOST``
  * - Tracing
    -
        - ``OTEL_EXPORTER_OTLP_ENDPOINT``
        - ``OTEL_SERVICE_NAME``
  * - SMTP
    -
        - ``SMTP_HOST``
        - ``SMTP_PORT``
        - ``SMTP_USER``
        - ``SMTP_PASSWORD_ID``
        - ``SMTP_AUTH_TYPE``
        - ``SMTP_TRANSPORT_SECURITY``
        - ``SMTP_DOMAIN``
  * - OpenFGA
    -
        - ``FGA_STORE_ID``
        - ``FGA_TOKEN``
        - ``FGA_GRPC_API_URL``
        - ``FGA_HTTP_API_URL``
  * - OpenID Connect
    -
        - |framework_prefix|\ ``{endpoint_name}_CLIENT_ID``
        - |framework_prefix|\ ``{endpoint_name}_CLIENT_SECRET``
        - |framework_prefix|\ ``{endpoint_name}_ACCESS_TOKEN_URL``
        - |framework_prefix|\ ``{endpoint_name}_AUTHORIZE_URL``
        - |framework_prefix|\ ``{endpoint_name}_USERINFO_URL``
        - |framework_prefix|\ ``{endpoint_name}_JWKS_URL``
        - |framework_prefix|\ ``{endpoint_name}_API_BASE_URL``
        - |framework_prefix|\ ``{endpoint_name}_CLIENT_KWARGS``
=======
integrate with |juju_integrate_postgresql| as usual.
>>>>>>> 36d28b31
<|MERGE_RESOLUTION|>--- conflicted
+++ resolved
@@ -157,144 +157,4 @@
 
 To add one of these relations, e.g., PostgreSQL, in the
 project file, include the appropriate ``requires`` block and
-<<<<<<< HEAD
-integrate with |juju_integrate_postgresql| as usual.
-
-Environment variables
-~~~~~~~~~~~~~~~~~~~~~
-
-Each relation adds its own environment variables to your |framework| app. Some
-are required, meaning they must be set for the relation to function.
-
-The environment variable |base_url| provides the Ingress URL
-for an Ingress relation or the Kubernetes service URL if there is no
-Ingress relation.
-
-.. list-table::
-  :widths: 20 40
-  :header-rows: 1
-
-  * - Relation
-    - Environment variables
-  * - PostgreSQL
-    -
-        - ``POSTGRESQL_DB_CONNECT_STRING``
-        - ``POSTGRESQL_DB_SCHEME``
-        - ``POSTGRESQL_DB_NETLOC``
-        - ``POSTGRESQL_DB_PATH``
-        - ``POSTGRESQL_DB_PARAMS``
-        - ``POSTGRESQL_DB_QUERY``
-        - ``POSTGRESQL_DB_FRAGMENT``
-        - ``POSTGRESQL_DB_USERNAME``
-        - ``POSTGRESQL_DB_PASSWORD``
-        - ``POSTGRESQL_DB_HOSTNAME``
-        - ``POSTGRESQL_DB_PORT``
-        - ``POSTGRESQL_DB_NAME``
-  * - MySQL
-    -
-        - ``MYSQL_DB_CONNECT_STRING``
-        - ``MYSQL_DB_SCHEME``
-        - ``MYSQL_DB_NETLOC``
-        - ``MYSQL_DB_PATH``
-        - ``MYSQL_DB_PARAMS``
-        - ``MYSQL_DB_QUERY``
-        - ``MYSQL_DB_FRAGMENT``
-        - ``MYSQL_DB_USERNAME``
-        - ``MYSQL_DB_PASSWORD``
-        - ``MYSQL_DB_HOSTNAME``
-        - ``MYSQL_DB_PORT``
-        - ``MYSQL_DB_NAME``
-  * - MongoDB
-    -
-        - ``MONGODB_DB_CONNECT_STRING``
-        - ``MONGODB_DB_SCHEME``
-        - ``MONGODB_DB_NETLOC``
-        - ``MONGODB_DB_PATH``
-        - ``MONGODB_DB_PARAMS``
-        - ``MONGODB_DB_QUERY``
-        - ``MONGODB_DB_FRAGMENT``
-        - ``MONGODB_DB_USERNAME``
-        - ``MONGODB_DB_PASSWORD``
-        - ``MONGODB_DB_HOSTNAME``
-        - ``MONGODB_DB_PORT``
-        - ``MONGODB_DB_NAME``
-  * - Redis
-    -
-        - ``REDIS_DB_CONNECT_STRING``
-        - ``REDIS_DB_SCHEME``
-        - ``REDIS_DB_NETLOC``
-        - ``REDIS_DB_PATH``
-        - ``REDIS_DB_PARAMS``
-        - ``REDIS_DB_QUERY``
-        - ``REDIS_DB_FRAGMENT``
-        - ``REDIS_DB_USERNAME``
-        - ``REDIS_DB_PASSWORD``
-        - ``REDIS_DB_HOSTNAME``
-        - ``REDIS_DB_PORT``
-        - ``REDIS_DB_NAME``
-  * - SAML
-    -
-        - ``SAML_ENTITY_ID`` (required)
-        - ``SAML_METADATA_URL`` (required)
-        - ``SAML_SINGLE_SIGN_ON_REDIRECT_URL`` (required)
-        - ``SAML_SIGNING_CERTIFICATE`` (required)
-  * - S3
-    -
-        - ``S3_ACCESS_KEY`` (required)
-        - ``S3_SECRET_KEY`` (required)
-        - ``S3_BUCKET`` (required)
-        - ``S3_REGION``
-        - ``S3_STORAGE_CLASS``
-        - ``S3_ENDPOINT``
-        - ``S3_PATH``
-        - ``S3_API_VERSION``
-        - ``S3_URI_STYLE``
-        - ``S3_ADDRESSING_STYLE``
-        - ``S3_ATTRIBUTES``
-        - ``S3_TLS_CA_CHAIN``
-  * - RabbitMQ
-    -
-        - ``RABBITMQ_CONNECT_STRING``
-        - ``RABBITMQ_SCHEME``
-        - ``RABBITMQ_NETLOC``
-        - ``RABBITMQ_PATH``
-        - ``RABBITMQ_PARAMS``
-        - ``RABBITMQ_QUERY``
-        - ``RABBITMQ_FRAGMENT``
-        - ``RABBITMQ_USERNAME``
-        - ``RABBITMQ_PASSWORD``
-        - ``RABBITMQ_HOSTNAME``
-        - ``RABBITMQ_PORT``
-        - ``RABBITMQ_VHOST``
-  * - Tracing
-    -
-        - ``OTEL_EXPORTER_OTLP_ENDPOINT``
-        - ``OTEL_SERVICE_NAME``
-  * - SMTP
-    -
-        - ``SMTP_HOST``
-        - ``SMTP_PORT``
-        - ``SMTP_USER``
-        - ``SMTP_PASSWORD_ID``
-        - ``SMTP_AUTH_TYPE``
-        - ``SMTP_TRANSPORT_SECURITY``
-        - ``SMTP_DOMAIN``
-  * - OpenFGA
-    -
-        - ``FGA_STORE_ID``
-        - ``FGA_TOKEN``
-        - ``FGA_GRPC_API_URL``
-        - ``FGA_HTTP_API_URL``
-  * - OpenID Connect
-    -
-        - |framework_prefix|\ ``{endpoint_name}_CLIENT_ID``
-        - |framework_prefix|\ ``{endpoint_name}_CLIENT_SECRET``
-        - |framework_prefix|\ ``{endpoint_name}_ACCESS_TOKEN_URL``
-        - |framework_prefix|\ ``{endpoint_name}_AUTHORIZE_URL``
-        - |framework_prefix|\ ``{endpoint_name}_USERINFO_URL``
-        - |framework_prefix|\ ``{endpoint_name}_JWKS_URL``
-        - |framework_prefix|\ ``{endpoint_name}_API_BASE_URL``
-        - |framework_prefix|\ ``{endpoint_name}_CLIENT_KWARGS``
-=======
-integrate with |juju_integrate_postgresql| as usual.
->>>>>>> 36d28b31
+integrate with |juju_integrate_postgresql| as usual.