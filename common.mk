# Common items for all Starcraft Makefiles. Should only be edited in the `starbase` repository:
# https://github.com/canonical/starbase

SOURCES=$(wildcard *.py) $(PROJECT) tests
DOCS=docs

ifneq ($(OS),Windows_NT)
	OS := $(shell uname)
endif
ifdef CI
    APT := apt-get --yes
else
	APT := apt-get
endif

.DEFAULT_GOAL := help

.ONESHELL:

.SHELLFLAGS = -ec

.PHONY: help
help: ## Show this help.
	@printf "\e[1m%-30s\e[0m | \e[1m%s\e[0m\n" "Target" "Description"
	printf "\e[2m%-30s + %-41s\e[0m\n" "------------------------------" "------------------------------------------------"
	egrep '^[^:]+\: [^#]*##' $$(echo $(MAKEFILE_LIST) | tac --separator=' ') | sed -e 's/^[^:]*://' -e 's/:[^#]*/ /' | sort -V| awk -F '[: ]*' \
	'{
		if ($$2 == "##")
		{
			$$1=sprintf(" %-28s", $$1);
			$$2=" | ";
			print $$0;
		}
		else
		{
			$$1=sprintf("  └ %-25s", $$1);
			$$2=" | ";
			$$3=sprintf(" └ %s", $$3);
			print $$0;
		}
	}' | uniq

.PHONY: setup
setup: install-uv setup-precommit ## Set up a development environment
	uv sync --frozen --all-extras

.PHONY: setup-tests
setup-tests: install-uv install-build-deps ##- Set up a testing environment without linters
	uv sync --frozen $(SETUP_TESTS_EXTRA_ARGS)

.PHONY: setup-lint
setup-lint: install-uv install-shellcheck install-pyright install-lint-build-deps  ##- Set up a linting-only environment
	uv sync --frozen --no-install-workspace --extra lint --extra types

.PHONY: setup-docs
setup-docs: install-uv  ##- Set up a documentation-only environment
	uv sync --frozen --no-dev --no-install-workspace --extra docs

.PHONY: setup-precommit
setup-precommit: install-uv  ##- Set up pre-commit hooks in this repository.
ifeq ($(shell which pre-commit),)
	uv tool install pre-commit
endif
	pre-commit install

.PHONY: clean
clean:  ## Clean up the development environment
	uv tool run pyclean .
	rm -rf dist/ build/ docs/_build/ *.snap .coverage*

.PHONY: autoformat
autoformat: format  # Hidden alias for 'format'

.PHONY: format-ruff
format-ruff: install-ruff  ##- Automatically format with ruff
	success=true
	ruff check --fix $(SOURCES) || success=false
	ruff format $(SOURCES)
	$$success || exit 1

.PHONY: format-codespell
format-codespell:  ##- Fix spelling issues with codespell
	uv run codespell --toml pyproject.toml --write-changes $(SOURCES)

.PHONY: lint-ruff
lint-ruff: install-ruff  ##- Lint with ruff
ifneq ($(CI),)
	@echo ::group::$@
endif
	ruff check $(SOURCES)
	ruff format --diff $(SOURCES)
ifneq ($(CI),)
	@echo ::endgroup::
endif

.PHONY: lint-codespell
lint-codespell:  ##- Check spelling with codespell
ifneq ($(CI),)
	@echo ::group::$@
endif
	uv run codespell --toml pyproject.toml $(SOURCES)
ifneq ($(CI),)
	@echo ::endgroup::
endif

.PHONY: lint-mypy
lint-mypy:  ##- Check types with mypy
ifneq ($(CI),)
	@echo ::group::$@
endif
	uv run mypy --show-traceback --show-error-codes $(PROJECT)
ifneq ($(CI),)
	@echo ::endgroup::
endif

.PHONY: lint-pyright
lint-pyright:  ##- Check types with pyright
ifneq ($(CI),)
	@echo ::group::$@
endif
ifneq ($(shell which pyright),) # Prefer the system pyright
	pyright --pythonpath .venv/bin/python
else
	# Fix for a bug in npm
	[ -d "/home/ubuntu/.npm/_cacache" ] && chown -R 1000:1000 "/home/ubuntu/.npm" || true
	uv run pyright --pythonpath .venv/bin/python
endif
ifneq ($(CI),)
	@echo ::endgroup::
endif

.PHONY: lint-shellcheck
lint-shellcheck:  ##- Lint shell scripts
ifneq ($(CI),)
	@echo ::group::$@
endif
	git ls-files | file --mime-type -Nnf- | grep shellscript | cut -f1 -d: | xargs -r shellcheck
ifneq ($(CI),)
	@echo ::endgroup::
endif

.PHONY: lint-yaml
lint-yaml:  ##- Lint YAML files with yamllint
ifneq ($(CI),)
	@echo ::group::$@
endif
	uv run --extra lint yamllint .
ifneq ($(CI),)
	@echo ::endgroup::
endif

.PHONY: lint-docs
lint-docs:  ##- Lint the documentation
ifneq ($(CI),)
	@echo ::group::$@
endif
<<<<<<< HEAD
	uv run --extra docs sphinx-lint --max-line-length 88 --ignore docs/reference/commands --ignore docs/_build --enable all $(DOCS)
=======
	uv run --extra docs sphinx-lint --max-line-length 88 --ignore docs/reference/commands --ignore docs/_build/ --enable all $(DOCS)
>>>>>>> c55b8a49
ifneq ($(CI),)
	@echo ::endgroup::
endif

.PHONY: lint-twine
lint-twine: pack-pip  ##- Lint Python packages with twine
ifneq ($(CI),)
	@echo ::group::$@
endif
	uv tool run twine check dist/*
ifneq ($(CI),)
	@echo ::endgroup::
endif

.PHONY: test
test:  ## Run all tests
	uv run pytest

.PHONY: test-fast
test-fast:  ##- Run fast tests
	uv run pytest -m 'not slow'

.PHONY: test-slow
test-slow:  ##- Run slow tests
	uv run pytest -m 'slow'

.PHONY: test-coverage
test-coverage:  ## Generate coverage report
	uv run coverage run --source $(PROJECT) -m pytest
	uv run coverage xml -o coverage.xml
	uv run coverage report -m
	uv run coverage html

.PHONY: docs
docs:  ## Build documentation
	uv run --extra docs sphinx-build -b html $(DOCS) $(DOCS)/_build

.PHONY: docs-auto
docs-auto:  ## Build and host docs with sphinx-autobuild
	uv run --extra docs sphinx-autobuild -b html --open-browser --port=8080 --ignore *.kate-swp --ignore docs/reference/commands/ --watch $(PROJECT) $(DOCS) $(DOCS)/_build

.PHONY: pack-pip
pack-pip:  ##- Build packages for pip (sdist, wheel)
ifneq ($(CI),)
	@echo ::group::$@
endif
	uv build .
ifneq ($(CI),)
	@echo ::endgroup::
endif

# Below are intermediate targets for setup. They are not included in help as they should
# not be used independently.

.PHONY: install-uv
install-uv:
ifneq ($(shell which uv),)
else ifneq ($(shell which snap),)
	sudo snap install --classic astral-uv
else ifneq ($(shell which brew),)
	brew install uv
else ifeq ($(OS),Windows_NT)
	pwsh -c "irm https://astral.sh/uv/install.ps1 | iex"
else
	curl -LsSf https://astral.sh/uv/install.sh | sh
endif

.PHONY: install-codespell
install-codespell:
ifneq ($(shell which codespell),)
else ifneq ($(shell which snap),)
	sudo snap install codespell
else ifneq ($(shell which brew),)
	make install-uv
	uv tool install codespell
else
	$(warning Codespell not installed. Please install it yourself.)
endif

.PHONY: install-pyright
install-pyright: install-uv
ifneq ($(shell which pyright),)
else ifneq ($(shell which snap),)
	sudo snap install --classic pyright
else
    # Workaround for a bug in npm
	[ -d "$(HOME)/.npm/_cacache" ] && chown -R `id -u`:`id -g` "$(HOME)/.npm" || true
	uv tool install pyright
endif

.PHONY: install-ruff
install-ruff:
ifneq ($(shell which ruff),)
else ifneq ($(shell which snap),)
	sudo snap install ruff
else
	make install-uv
	uv tool install ruff
endif

.PHONY: install-shellcheck
install-shellcheck:
ifneq ($(shell which shellcheck),)
else ifneq ($(shell which snap),)
	sudo snap install shellcheck
else ifneq ($(shell which brew),)
	brew install shellcheck
else
	$(warning Shellcheck not installed. Please install it yourself.)
endif<|MERGE_RESOLUTION|>--- conflicted
+++ resolved
@@ -154,11 +154,7 @@
 ifneq ($(CI),)
 	@echo ::group::$@
 endif
-<<<<<<< HEAD
-	uv run --extra docs sphinx-lint --max-line-length 88 --ignore docs/reference/commands --ignore docs/_build --enable all $(DOCS)
-=======
 	uv run --extra docs sphinx-lint --max-line-length 88 --ignore docs/reference/commands --ignore docs/_build/ --enable all $(DOCS)
->>>>>>> c55b8a49
 ifneq ($(CI),)
 	@echo ::endgroup::
 endif
