--- conflicted
+++ resolved
@@ -33,14 +33,8 @@
 from craft_providers import bases
 
 import charmcraft.parts
-<<<<<<< HEAD
 from charmcraft import const, env, instrum, parts, services, store
 from charmcraft.application.main import APP_METADATA
-=======
-from charmcraft import const, instrum, parts, services, store
-from charmcraft.application.main import APP_METADATA
-from charmcraft.models import charmcraft as config_module
->>>>>>> 0d3b2713
 from charmcraft.models import project
 
 
@@ -170,23 +164,12 @@
 
 
 @pytest.fixture()
-<<<<<<< HEAD
 def charmhub_config() -> env.CharmhubConfig:
     """Provide a charmhub config for use in tests"""
     return env.CharmhubConfig(
         api_url="https://api.staging.charmhub.io",
         storage_url="https://storage.staging.snapcraftcontent.com",
         registry_url="https://registry.staging.jujucharms.com",
-=======
-def charmhub_config() -> config_module.CharmhubConfig:
-    """Provide a charmhub config for use in tests"""
-    return config_module.CharmhubConfig.parse_obj(
-        {
-            "api-url": "https://api.staging.charmhub.io",
-            "storage-url": "https://storage.staging.snapcraftcontent.com",
-            "registry-url": "https://registry.staging.jujucharms.com",
-        }
->>>>>>> 0d3b2713
     )
 
 
