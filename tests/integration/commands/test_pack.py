# Copyright 2024 Canonical Ltd.
#
# Licensed under the Apache License, Version 2.0 (the "License");
# you may not use this file except in compliance with the License.
# You may obtain a copy of the License at
#
# http://www.apache.org/licenses/LICENSE-2.0
#
# Unless required by applicable law or agreed to in writing, software
# distributed under the License is distributed on an "AS IS" BASIS,
# WITHOUT WARRANTIES OR CONDITIONS OF ANY KIND, either express or implied.
# See the License for the specific language governing permissions and
# limitations under the License.
#
# For further info, check https://github.com/canonical/charmcraft
"""Integration tests for packing."""
import sys
import zipfile

import pytest
import yaml

from charmcraft import models, utils

CURRENT_PLATFORM = utils.get_os_platform()


@pytest.mark.xfail(
    sys.platform == "win32", reason="https://github.com/canonical/charmcraft/issues/1552"
)
@pytest.mark.parametrize(
    "bundle_yaml",
    [
<<<<<<< HEAD
        textwrap.dedent(
            """\
            # name: my-bundle
            """
        )
=======
        "",
        "name: my-bundle",
>>>>>>> 02980c7e
    ],
)
def test_build_basic_bundle(monkeypatch, app, new_path, bundle_yaml):
    (new_path / "charmcraft.yaml").write_text("type: bundle")
    (new_path / "bundle.yaml").write_text(bundle_yaml)

    monkeypatch.setenv("CRAFT_DEBUG", "1")
    monkeypatch.setattr("sys.argv", ["charmcraft", "pack"])

    app.configure({})
    app.run()

    with zipfile.ZipFile("bundle.zip") as bundle_zip:
        actual_bundle_yaml = bundle_zip.read("bundle.yaml").decode()

    assert actual_bundle_yaml == bundle_yaml


@pytest.mark.parametrize(
    ("charmcraft_project", "platform"),
    [
        pytest.param(
            {
                "type": "charm",
                "name": "my-charm",
                "summary": "A test charm",
                "description": "A charm for testing",
                "bases": [
                    {
                        "build-on": [{"name": "ubuntu", "channel": "22.04"}],
                        "run-on": [
                            {"name": "ubuntu", "channel": "22.04", "architectures": ["amd64"]}
                        ],
                    }
                ],
            },
            "ubuntu-22.04-amd64",
<<<<<<< HEAD
            marks=pytest.mark.skipif(
                CURRENT_PLATFORM.release != "22.04", reason="Bases charm only tested on jammy."
            ),
=======
>>>>>>> 02980c7e
            id="bases-charm",
        ),
        pytest.param(
            {
                "type": "charm",
                "name": "my-charm",
                "summary": "A test charm",
                "description": "A charm for testing",
                "base": "ubuntu@22.04",
                "platforms": {
                    "ubuntu-22.04-amd64": {"build-on": ["amd64"], "build-for": ["amd64"]}
                },
                "parts": {},
            },
            "ubuntu-22.04-amd64",
<<<<<<< HEAD
            marks=pytest.mark.skipif(
                CURRENT_PLATFORM.release != "22.04", reason="Jammy charms only tested on jammy"
            ),
=======
>>>>>>> 02980c7e
            id="platforms-jammy-charm",
        ),
        pytest.param(
            {
                "type": "charm",
                "name": "my-charm",
                "summary": "A test charm",
                "description": "A charm for testing",
                "base": "ubuntu@22.04",
                "platforms": {utils.get_host_architecture(): None},
                "parts": {},
            },
            utils.get_host_architecture(),
<<<<<<< HEAD
            marks=pytest.mark.skipif(
                CURRENT_PLATFORM.release != "22.04", reason="Jammy charms only tested on jammy"
            ),
            id="platforms-jammy-basic",
        ),
        pytest.param(
            {
                "type": "charm",
                "name": "my-charm",
                "summary": "A test charm",
                "description": "A charm for testing",
                "base": "ubuntu@24.04",
                "build-base": "ubuntu@devel",
                "platforms": {utils.get_host_architecture(): None},
                "parts": {},
            },
            utils.get_host_architecture(),
            marks=pytest.mark.skipif(
                CURRENT_PLATFORM.release != "24.04", reason="Noble charm needs noble"
            ),
            id="platforms-noble",
=======
            id="platforms-jammy-charm",
>>>>>>> 02980c7e
        ),
    ],
)
@pytest.mark.skipif(
<<<<<<< HEAD
    CURRENT_PLATFORM.system != "ubuntu",
    reason="Basic charm tests use destructive mode.",
=======
    CURRENT_PLATFORM.system != "ubuntu" or CURRENT_PLATFORM.system != "22.04",
    reason="Basic charm tests are currently tied to Ubuntu Jammy",
>>>>>>> 02980c7e
)
def test_build_basic_charm(
    monkeypatch, emitter, new_path, charmcraft_project, service_factory, app, platform
):
    (new_path / "charmcraft.yaml").write_text(yaml.dump(charmcraft_project))
    service_factory.project = models.CharmcraftProject.unmarshal(charmcraft_project)

    monkeypatch.setenv("CRAFT_DEBUG", "1")
    monkeypatch.setattr(
        "sys.argv", ["charmcraft", "pack", "--destructive-mode", f"--platform={platform}"]
    )

    app.configure({})
<<<<<<< HEAD
    assert app.run() == 0
=======
    app.run()
>>>>>>> 02980c7e

    with zipfile.ZipFile(new_path / f"my-charm_{platform}.charm") as charm_zip:
        metadata = yaml.safe_load(charm_zip.read("metadata.yaml"))
        manifest = yaml.safe_load(charm_zip.read("manifest.yaml"))

    emitter.assert_progress(f"Packing charm my-charm_{platform}.charm")

    assert "bases" in manifest
    if "platforms" in charmcraft_project:
        base_name = manifest["bases"][0]["name"]
        base_version = manifest["bases"][0]["channel"]
        assert f"{base_name}@{base_version}" == charmcraft_project["base"]
    else:
        assert manifest["bases"][0]["name"] in platform
        assert manifest["bases"][0]["channel"] in platform
    assert manifest["bases"][0]["architectures"][0] in platform

    assert metadata["name"] == charmcraft_project["name"]
    assert metadata["summary"] == charmcraft_project["summary"]
    assert metadata["description"] == charmcraft_project["description"]<|MERGE_RESOLUTION|>--- conflicted
+++ resolved
@@ -31,16 +31,8 @@
 @pytest.mark.parametrize(
     "bundle_yaml",
     [
-<<<<<<< HEAD
-        textwrap.dedent(
-            """\
-            # name: my-bundle
-            """
-        )
-=======
         "",
         "name: my-bundle",
->>>>>>> 02980c7e
     ],
 )
 def test_build_basic_bundle(monkeypatch, app, new_path, bundle_yaml):
@@ -78,12 +70,9 @@
                 ],
             },
             "ubuntu-22.04-amd64",
-<<<<<<< HEAD
             marks=pytest.mark.skipif(
                 CURRENT_PLATFORM.release != "22.04", reason="Bases charm only tested on jammy."
             ),
-=======
->>>>>>> 02980c7e
             id="bases-charm",
         ),
         pytest.param(
@@ -99,12 +88,9 @@
                 "parts": {},
             },
             "ubuntu-22.04-amd64",
-<<<<<<< HEAD
             marks=pytest.mark.skipif(
                 CURRENT_PLATFORM.release != "22.04", reason="Jammy charms only tested on jammy"
             ),
-=======
->>>>>>> 02980c7e
             id="platforms-jammy-charm",
         ),
         pytest.param(
@@ -118,7 +104,6 @@
                 "parts": {},
             },
             utils.get_host_architecture(),
-<<<<<<< HEAD
             marks=pytest.mark.skipif(
                 CURRENT_PLATFORM.release != "22.04", reason="Jammy charms only tested on jammy"
             ),
@@ -140,20 +125,12 @@
                 CURRENT_PLATFORM.release != "24.04", reason="Noble charm needs noble"
             ),
             id="platforms-noble",
-=======
-            id="platforms-jammy-charm",
->>>>>>> 02980c7e
         ),
     ],
 )
 @pytest.mark.skipif(
-<<<<<<< HEAD
     CURRENT_PLATFORM.system != "ubuntu",
     reason="Basic charm tests use destructive mode.",
-=======
-    CURRENT_PLATFORM.system != "ubuntu" or CURRENT_PLATFORM.system != "22.04",
-    reason="Basic charm tests are currently tied to Ubuntu Jammy",
->>>>>>> 02980c7e
 )
 def test_build_basic_charm(
     monkeypatch, emitter, new_path, charmcraft_project, service_factory, app, platform
@@ -167,11 +144,7 @@
     )
 
     app.configure({})
-<<<<<<< HEAD
     assert app.run() == 0
-=======
-    app.run()
->>>>>>> 02980c7e
 
     with zipfile.ZipFile(new_path / f"my-charm_{platform}.charm") as charm_zip:
         metadata = yaml.safe_load(charm_zip.read("metadata.yaml"))
