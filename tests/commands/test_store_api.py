--- conflicted
+++ resolved
@@ -532,10 +532,7 @@
     assert result_lib.patch == test_patch
 
 
-<<<<<<< HEAD
-def test_get_tips_simple(client_mock, config):
-=======
-def test_get_library(client_mock):
+def test_get_library(client_mock, config):
     """Get all the information (including content) for a library revision."""
     test_charm_name = 'test-charm-name'
     test_lib_name = 'test-lib-name'
@@ -545,7 +542,7 @@
     test_content = 'test content with quite a lot of funny Python code :p'
     test_hash = '1234'
 
-    store = Store()
+    store = Store(config.charmhub)
     client_mock.get.return_value = {
         'api': test_api,
         'content': test_content,
@@ -570,8 +567,7 @@
     assert result_lib.patch == test_patch
 
 
-def test_get_tips_simple(client_mock):
->>>>>>> 89d2ff7c
+def test_get_tips_simple(client_mock, config):
     """Get info for a lib, simple case with successful result."""
     test_charm_name = 'test-charm-name'
     test_lib_name = 'test-lib-name'
