{
  // Configuration file for RenovateBot: https://docs.renovatebot.com/configuration-options
  extends: ["config:base"],
  labels: ["dependencies"],  // For convenient searching in GitHub
  pip_requirements: {
    fileMatch: ["(^|/)requirements([\\w-]*)\\.txt$"]
  },
  packageRules: [
    {
      // Automerge patches, pin changes and digest changes.
      // Also groups these changes together.
<<<<<<< HEAD
      groupName: "patch updates",
=======
      groupName: "external dependencies",
>>>>>>> 6910c338
      matchUpdateTypes: ["patch", "pin", "digest"],
      automerge: true
    },
    {
      // Minor changes can be automerged for dev dependencies, but are also deprioritised.
<<<<<<< HEAD
      groupName: "development dependencies (minor and patch)",
      groupSlug: "minor-dev-dependencies",
=======
      groupName: "development dependencies",
>>>>>>> 6910c338
      matchDepTypes: ["devDependencies"],
      matchUpdateTypes: ["minor", "patch", "pin", "digest"],
      prPriority: -1,
      automerge: true
    },
    {
      // Update all craft-* packages in one higher-priority PR
      groupName: "Craft packages",
      matchPackagePrefixes: ["craft-"],
      matchLanguages: ["python"],
      prPriority: 10,
    },
    {
      // GitHub actions are higher priority to update than most dependencies.
      matchManagers: ["github-actions"],
      prPriority: 5
    }
  ],
  regexManagers: [
    {
      // tox.ini can get updates too if we specify for each package.
      fileMatch: ["tox.ini"],
      matchStrings: [
        "# renovate: datasource=(?<datasource>\\S+)\n\\s+(?<depName>.*?)==(?<currentValue>.*?)\\n"
      ]
    },
    {
      // Make everything in requirements-dev.txt a dev dependency.
      fileMatch: ["requirements-dev.txt"],
      datasourceTemplate: "pypi",
      matchStrings: ["(?<depName>.*?)==(?<currentValue>.*?)"],
      depTypeTemplate: "devDependencies"
    }
  ],
  timezone: "Etc/UTC",
  automergeSchedule: "after 1 am and before 7 am",
//  schedule: "every weekend",
  prConcurrentLimit: 5, // No more than 5 open PRs at a time.
  prCreation: "not-pending", // Wait until status checks have completed before raising the PR
  prNotPendingHours: 4, // ...unless the status checks have been running for 4+ hours.
  prHourlyLimit: 4, // No more than 4 PRs per hour.
  stabilityDays: 2 // Wait 2 days from release before updating.
}
<|MERGE_RESOLUTION|>--- conflicted
+++ resolved
@@ -9,22 +9,14 @@
     {
       // Automerge patches, pin changes and digest changes.
       // Also groups these changes together.
-<<<<<<< HEAD
       groupName: "patch updates",
-=======
-      groupName: "external dependencies",
->>>>>>> 6910c338
       matchUpdateTypes: ["patch", "pin", "digest"],
       automerge: true
     },
     {
       // Minor changes can be automerged for dev dependencies, but are also deprioritised.
-<<<<<<< HEAD
       groupName: "development dependencies (minor and patch)",
       groupSlug: "minor-dev-dependencies",
-=======
-      groupName: "development dependencies",
->>>>>>> 6910c338
       matchDepTypes: ["devDependencies"],
       matchUpdateTypes: ["minor", "patch", "pin", "digest"],
       prPriority: -1,
