# Copyright 2023 Canonical Ltd.
#
# Licensed under the Apache License, Version 2.0 (the "License");
# you may not use this file except in compliance with the License.
# You may obtain a copy of the License at
#
# http://www.apache.org/licenses/LICENSE-2.0
#
# Unless required by applicable law or agreed to in writing, software
# distributed under the License is distributed on an "AS IS" BASIS,
# WITHOUT WARRANTIES OR CONDITIONS OF ANY KIND, either express or implied.
# See the License for the specific language governing permissions and
# limitations under the License.
#
# For further info, check https://github.com/canonical/charmcraft
"""Unit tests for project-related models."""
import itertools
import json
import pathlib
from textwrap import dedent
from typing import Any

import pydantic
import pyfakefs.fake_filesystem
import pytest
import pytest_check
from craft_application import models
from craft_application.errors import CraftValidationError
from craft_application.util import safe_yaml_load
from craft_cli import CraftError
from craft_providers import bases

from charmcraft import const, utils
from charmcraft.models import project
from charmcraft.models.charmcraft import Base, BasesConfiguration

SIMPLE_BASE = Base(name="simple", channel="0.0")
BASE_WITH_ONE_ARCH = Base(name="arch", channel="1.0", architectures=["amd64"])
BASE_WITH_MULTIARCH = Base(name="multiarch", channel="2.0", architectures=["arm64", "riscv64"])
SIMPLE_BASENAME = bases.BaseName("simple", "0.0")
ONE_ARCH_BASENAME = bases.BaseName("arch", "1.0")
MULTIARCH_BASENAME = bases.BaseName("multiarch", "2.0")
UBUNTU_JAMMY = Base(name="ubuntu", channel="22.04", architectures=["amd64"])
SIMPLE_BASES = (
    UBUNTU_JAMMY,
    Base(name="centos", channel="7", architectures=["amd64"]),
    Base(name="almalinux", channel="9", architectures=["amd64"]),
)
COMPLEX_BASES = (
    Base(name="ubuntu", channel="devel", architectures=["amd64", "arm64", "s390x", "riscv64"]),
    Base(name="almalinux", channel="9", architectures=["amd64", "arm64", "s390x", "ppc64el"]),
)
SIMPLE_BASE_CONFIG_DICT = {"name": "ubuntu", "channel": "22.04"}
FULL_BASE_CONFIG_DICT = {
    "build-on": [{"channel": "22.04", "name": "ubuntu"}],
    "run-on": [{"channel": "22.04", "name": "ubuntu"}],
}

MINIMAL_CHARMCRAFT_YAML = """\
type: charm
bases: [{name: ubuntu, channel: "22.04", architectures: [arm64]}]
"""
SIMPLE_METADATA_YAML = "{name: charmy-mccharmface, summary: Charmy!, description: Very charming!}"
SIMPLE_CHARMCRAFT_YAML = """\
type: charm
name: charmy-mccharmface
summary: Charmy!
description: Very charming!
bases: [{name: ubuntu, channel: "22.04", architectures: [arm64]}]
"""
SIMPLE_CONFIG_YAML = "options: {admin: {default: root, description: Admin user, type: string}}"
SIMPLE_CONFIG_DICT = {
    "options": {"admin": {"type": "string", "default": "root", "description": "Admin user"}}
}
SIMPLE_ACTIONS_YAML = "snooze: {description: Take a little nap.}"
SIMPLE_ACTIONS_DICT = {"snooze": {"description": "Take a little nap."}}


# region CharmPlatform tests
@pytest.mark.parametrize(
    ("bases", "expected"),
    [
        (
            [Base(name="xname", channel="xchannel", architectures=["xarch1"])],
            "xname-xchannel-xarch1",
        ),
        (
            [
                Base(
                    name="xname",
                    channel="xchannel",
                    architectures=["xarch1", "xarch2", "xarch3"],
                )
            ],
            "xname-xchannel-xarch1-xarch2-xarch3",
        ),
        (
            [
                Base(name="x1name", channel="x1channel", architectures=["x1arch"]),
                Base(
                    name="x2name",
                    channel="x2channel",
                    architectures=["x2arch1", "x2arch2"],
                ),
            ],
            "x1name-x1channel-x1arch_x2name-x2channel-x2arch1-x2arch2",
        ),
    ],
)
def test_platform_from_bases_backwards_compatible(bases, expected):
    """Replicates the format_charm_file_name tests in test_package.py.

    This ensures that charm names remain consistent as we move to platforms.
    """
    assert project.CharmPlatform.from_bases(bases) == expected


@pytest.mark.parametrize("base", [*SIMPLE_BASES, *COMPLEX_BASES])
def test_platform_from_single_base(base):
    """Tests generating a platform name from a real (single) base."""
    expected_architectures = "-".join(base.architectures)
    expected = f"{base.name}-{base.channel}-{expected_architectures}"

    actual = project.CharmPlatform.from_bases([base])

    assert actual == expected


@pytest.mark.parametrize(
    ("bases", "expected"),
    [
        (SIMPLE_BASES, "ubuntu-22.04-amd64_centos-7-amd64_almalinux-9-amd64"),
        (
            COMPLEX_BASES,
            "ubuntu-devel-amd64-arm64-s390x-riscv64_almalinux-9-amd64-arm64-s390x-ppc64el",
        ),
    ],
)
def test_platform_from_multiple_bases(bases, expected):
    assert project.CharmPlatform.from_bases(bases) == expected


# endregion
# region Platform tests
VALID_PLATFORM_ARCHITECTURES = [
    *(
        list(x) for x in itertools.combinations(const.CharmArch, 1)
    ),  # A single architecture in a list
    *(list(x) for x in itertools.combinations(const.CharmArch, 2)),  # Two architectures in a list
]


@pytest.mark.parametrize("build_on", VALID_PLATFORM_ARCHITECTURES)
@pytest.mark.parametrize("build_for", [[arch] for arch in (*const.CharmArch, "all")])
def test_platform_validation_lists(build_on, build_for):
    platform = project.Platform.parse_obj({"build-on": build_on, "build-for": build_for})

    assert platform.build_for == build_for
    assert platform.build_on == build_on


@pytest.mark.parametrize("build_on", const.CharmArch)
@pytest.mark.parametrize("build_for", [*const.CharmArch, "all"])
def test_platform_validation_strings(build_on, build_for):
    platform = project.Platform.parse_obj({"build-on": build_on, "build-for": build_for})

    assert platform.build_for == [build_for]
    assert platform.build_on == [build_on]


# endregion
# region CharmBuildInfo tests
@pytest.mark.parametrize("build_on_base", [SIMPLE_BASE, BASE_WITH_ONE_ARCH, BASE_WITH_MULTIARCH])
@pytest.mark.parametrize("build_on_arch", ["amd64", "arm64", "riscv64", "s390x"])
@pytest.mark.parametrize("run_on", [SIMPLE_BASE, BASE_WITH_ONE_ARCH])
def test_build_info_from_build_on_run_on_basic(
    build_on_base: Base,
    build_on_arch: str,
    run_on: Base,
):
    info = project.CharmBuildInfo.from_build_on_run_on(
        build_on_base, build_on_arch, [run_on], bases_index=10, build_on_index=256
    )

    pytest_check.equal(info.build_on, build_on_arch)
    pytest_check.equal(info.build_for_bases, [run_on])
    pytest_check.equal(info.build_for, run_on.architectures[0])
    pytest_check.equal(info.base.name, build_on_base.name)
    pytest_check.equal(info.base.version, build_on_base.channel)


@pytest.mark.parametrize(
    ("run_on", "expected"),
    [
        pytest.param(
            [BASE_WITH_MULTIARCH],
            "arm64-riscv64",
            id="one-base",
        ),
        pytest.param(
            [
                BASE_WITH_ONE_ARCH,
                Base(name="ubuntu", channel="24.04", architectures=["riscv64"]),
            ],
            "amd64-riscv64",
            id="multiarch-across-bases",
        ),
    ],
)
def test_build_info_from_build_on_run_on_multi_arch(run_on, expected):
    info = project.CharmBuildInfo.from_build_on_run_on(
        SIMPLE_BASE, "amd64", run_on, bases_index=10, build_on_index=256
    )

    assert info.build_for == expected


@pytest.mark.parametrize(
    ("given", "expected"),
    [
        pytest.param([], [], id="empty"),
        pytest.param(
            [
                BasesConfiguration(
                    **{"build-on": [BASE_WITH_ONE_ARCH], "run-on": [BASE_WITH_ONE_ARCH]}
                )
            ],
            [
                project.CharmBuildInfo(
                    platform="arch-1.0-amd64",  # mypy: ignore[assignment]
                    build_on="amd64",
                    build_for="amd64",
                    base=ONE_ARCH_BASENAME,
                    build_for_bases=[BASE_WITH_ONE_ARCH],
                    bases_index=0,
                    build_on_index=0,
                )
            ],
        ),
    ],
)
def test_build_info_generator(given, expected):
    assert list(project.CharmBuildInfo.gen_from_bases_configurations(*given)) == expected


# endregion
# region Build planners
@pytest.mark.parametrize(
    ("data", "expected"),
    [
        pytest.param(
            {"type": "bundle"},
            [
                project.models.BuildInfo(
                    platform=utils.get_host_architecture(),
                    build_on=utils.get_host_architecture(),
                    build_for=utils.get_host_architecture(),
                    base=bases.BaseName(
                        name=utils.get_os_platform().system,
                        version=utils.get_os_platform().release,
                    ),
                )
            ],
            id="bundle",
        ),
        pytest.param(
            {"base": "ubuntu@22.04", "platforms": {"amd64": None}},
            [
                project.models.BuildInfo(
                    platform="amd64",
                    build_on="amd64",
                    build_for="amd64",
                    base=bases.BaseName("ubuntu", "22.04"),
                )
            ],
            id="simple-platforms",
        ),
        pytest.param(
            {
                "base": "ubuntu@22.04",
                "platforms": {
                    "fancy": {"build-on": ["amd64", "arm64", "riscv64"], "build-for": ["all"]},
                    "crossy": {"build-on": "s390x", "build-for": "ppc64el"},
                    "amd64": None,
                    "arm64": None,
                    "riscv64": None,
                },
            },
            [
                project.models.BuildInfo(
                    platform="fancy",
                    build_on="amd64",
                    build_for="all",
                    base=bases.BaseName("ubuntu", "22.04"),
                ),
                project.models.BuildInfo(
                    platform="fancy",
                    build_on="arm64",
                    build_for="all",
                    base=bases.BaseName("ubuntu", "22.04"),
                ),
                project.models.BuildInfo(
                    platform="fancy",
                    build_on="riscv64",
                    build_for="all",
                    base=bases.BaseName("ubuntu", "22.04"),
                ),
                project.models.BuildInfo(
                    platform="crossy",
                    build_on="s390x",
                    build_for="ppc64el",
                    base=bases.BaseName("ubuntu", "22.04"),
                ),
                project.models.BuildInfo(
                    platform="amd64",
                    build_on="amd64",
                    build_for="amd64",
                    base=bases.BaseName("ubuntu", "22.04"),
                ),
                project.models.BuildInfo(
                    platform="arm64",
                    build_on="arm64",
                    build_for="arm64",
                    base=bases.BaseName("ubuntu", "22.04"),
                ),
                project.models.BuildInfo(
                    platform="riscv64",
                    build_on="riscv64",
                    build_for="riscv64",
                    base=bases.BaseName("ubuntu", "22.04"),
                ),
            ],
            id="complex-platforms",
        ),
        pytest.param(
            {
                "base": "ubuntu@24.04",
                "build-base": "ubuntu@devel",
                "platforms": {"amd64": None},
            },
            [
                project.models.BuildInfo(
                    platform="amd64",
                    build_on="amd64",
                    build_for="amd64",
                    base=bases.BaseName("ubuntu", "devel"),
                )
            ],
            id="platforms-with-build-base",
        ),
        pytest.param(
            {"bases": [{"name": "ubuntu", "channel": "22.04"}]},
            [
                project.CharmBuildInfo(
                    platform=f"ubuntu-22.04-{utils.get_host_architecture()}",
                    build_on=utils.get_host_architecture(),
                    build_for=utils.get_host_architecture(),
                    build_for_bases=[project.charmcraft.Base(name="ubuntu", channel="22.04")],
                    build_on_index=0,
                    base=bases.BaseName("ubuntu", "22.04"),
                    bases_index=0,
                ),
            ],
            id="basic-bases",
        ),
        pytest.param(
            {"bases": [{"build-on": [BASE_WITH_ONE_ARCH], "run-on": [BASE_WITH_ONE_ARCH]}]},
            [
                project.CharmBuildInfo(
                    platform="arch-1.0-amd64",
                    build_on="amd64",
                    build_for="amd64",
                    build_for_bases=[BASE_WITH_ONE_ARCH],
                    build_on_index=0,
                    base=bases.BaseName("arch", "1.0"),
                    bases_index=0,
                ),
            ],
            id="arch-base",
        ),
    ],
)
def test_build_planner_correct(data, expected):
    planner = project.CharmcraftBuildPlanner.parse_obj(data)

    assert planner.get_build_plan() == expected


@pytest.mark.parametrize("base", ["ubuntu@20.04", "ubuntu@22.04", "ubuntu@24.04"])
@pytest.mark.parametrize(
    ("build_base", "build_plan_basename"),
    [
        ("ubuntu@20.04", bases.BaseName("ubuntu", "20.04")),
        ("ubuntu@22.04", bases.BaseName("ubuntu", "22.04")),
        ("ubuntu@24.04", bases.BaseName("ubuntu", "24.04")),
        ("almalinux@9", bases.BaseName("almalinux", "9")),
    ],
)
@pytest.mark.parametrize(
    "platforms",
    [
        {"amd64": None},
        {"amd64": None, "fancy": {"build-on": ["amd64", "riscv64"], "build-for": ["all"]}},
    ],
)
def test_build_planner_platforms_combinations(base, build_base, build_plan_basename, platforms):
    """Test that we're able to create a valid platform for each of these combinations."""
    planner = project.CharmcraftBuildPlanner(
        base=base,
        build_base=build_base,
        platforms=platforms,
    )
    plan = planner.get_build_plan()

    for build_info in plan:
        pytest_check.equal(build_info.base, build_plan_basename)
        pytest_check.is_in(build_info.platform, platforms.keys())
<<<<<<< HEAD
=======


@pytest.mark.parametrize("architecture", sorted(const.SUPPORTED_ARCHITECTURES))
@pytest.mark.parametrize("system", ["ubuntu", "linux", "macos", "windows", "plan9"])
@pytest.mark.parametrize("release", ["22.04", "2.6.32", "10.5", "vista", "from bell labs"])
def test_get_bundle_plan(mocker, architecture, release, system):
    mocker.patch("charmcraft.utils.get_host_architecture", return_value=architecture)
    mocker.patch(
        "charmcraft.utils.get_os_platform",
        return_value=utils.OSPlatform(machine=architecture, system=system, release=release),
    )
    planner = project.CharmcraftBuildPlanner(type="bundle")

    assert planner.get_build_plan() == [
        models.BuildInfo(
            platform=architecture,
            build_on=architecture,
            build_for=architecture,
            base=bases.BaseName(system, release),
        )
    ]
>>>>>>> 02980c7e


# endregion
# region CharmcraftProject tests
@pytest.mark.parametrize(
    ("data", "type_class"),
    [
        (
            {
                "type": "charm",
                "name": "basic",
                "summary": "A basic charm",
                "description": "A thing",
                "bases": [SIMPLE_BASE_CONFIG_DICT],
            },
            project.Charm,
        ),
        (
            {"type": "bundle"},
            project.Bundle,
        ),
    ],
)
def test_unmarshal_success(data, type_class):
    assert isinstance(project.CharmcraftProject.unmarshal(data), type_class)


@pytest.mark.parametrize("type_", [None, "", "invalid", "Dvorak"])
def test_unmarshal_invalid_type(type_):
    with pytest.raises(ValueError, match="^field type cannot be "):
        project.CharmcraftProject.unmarshal({"type": type_})


@pytest.mark.parametrize(
    ("charmcraft_yaml", "metadata_yaml", "config_yaml", "actions_yaml", "expected_diff"),
    [
        (
            SIMPLE_CHARMCRAFT_YAML,
            None,
            None,
            None,
            {},
        ),
        (
            MINIMAL_CHARMCRAFT_YAML,
            SIMPLE_METADATA_YAML,
            None,
            None,
            {},
        ),
        (
            SIMPLE_CHARMCRAFT_YAML,
            None,
            SIMPLE_CONFIG_YAML,
            None,
            {"config": SIMPLE_CONFIG_DICT},
        ),
        (
            SIMPLE_CHARMCRAFT_YAML,
            None,
            None,
            SIMPLE_ACTIONS_YAML,
            {"actions": SIMPLE_ACTIONS_DICT},
        ),
        (
            MINIMAL_CHARMCRAFT_YAML,
            SIMPLE_METADATA_YAML,
            SIMPLE_CONFIG_YAML,
            SIMPLE_ACTIONS_YAML,
            {"actions": SIMPLE_ACTIONS_DICT, "config": SIMPLE_CONFIG_DICT},
        ),
    ],
)
def test_from_yaml_file_success(
    fs: pyfakefs.fake_filesystem.FakeFilesystem,
    simple_charm,
    charmcraft_yaml: str,
    metadata_yaml: str | None,
    config_yaml: str | None,
    actions_yaml: str | None,
    expected_diff: dict[str, Any],
):
    expected_dict = simple_charm.marshal()
    expected_dict.update(expected_diff)
    expected = project.CharmcraftProject.unmarshal(expected_dict)

    fs.create_file("/charmcraft.yaml", contents=charmcraft_yaml)
    if metadata_yaml:
        fs.create_file("/metadata.yaml", contents=metadata_yaml)
    if config_yaml:
        fs.create_file("/config.yaml", contents=config_yaml)
    if actions_yaml:
        fs.create_file("/actions.yaml", contents=actions_yaml)

    actual = project.CharmcraftProject.from_yaml_file(pathlib.Path("/charmcraft.yaml"))

    assert actual.marshal() == expected.marshal()


@pytest.mark.parametrize(
    (
        "charmcraft_yaml",
        "metadata_yaml",
        "config_yaml",
        "actions_yaml",
        "exc_class",
        "match",
        "details",
    ),
    [
        pytest.param(
            None,
            None,
            None,
            None,
            CraftError,
            r"^Could not find charmcraft\.yaml at '.charmcraft\.yaml'$",
            None,
            id="FileNotFound",
        ),
        pytest.param(
            SIMPLE_CHARMCRAFT_YAML,
            SIMPLE_METADATA_YAML,
            None,
            None,
            CraftValidationError,
            r"^Cannot specify metadata keys in 'charmcraft\.yaml' when 'metadata\.yaml' exists",
            "Invalid keys: ['description', 'name', 'summary']",
            id="duplicate-metadata",
        ),
        pytest.param(
            f"{SIMPLE_CHARMCRAFT_YAML}\nconfig: ",
            None,
            SIMPLE_CONFIG_YAML,
            None,
            CraftValidationError,
            r"^Cannot specify 'config' section",
            None,
            id="duplicate-config",
        ),
        pytest.param(
            f"{SIMPLE_CHARMCRAFT_YAML}\nactions:",
            None,
            None,
            SIMPLE_ACTIONS_YAML,
            CraftValidationError,
            r"^Cannot specify 'actions' section",
            None,
            id="duplcate-actions",
        ),
    ],
)
def test_from_yaml_file_exception(
    fs: pyfakefs.fake_filesystem.FakeFilesystem,
    charmcraft_yaml: str | None,
    metadata_yaml: str | None,
    config_yaml: str | None,
    actions_yaml: str | None,
    exc_class: type[CraftError],
    match: str,
    details: str,
):
    if charmcraft_yaml:
        fs.create_file("/charmcraft.yaml", contents=charmcraft_yaml)
    if metadata_yaml:
        fs.create_file("/metadata.yaml", contents=metadata_yaml)
    if config_yaml:
        fs.create_file("/config.yaml", contents=config_yaml)
    if actions_yaml:
        fs.create_file("/actions.yaml", contents=actions_yaml)

    with pytest.raises(exc_class, match=match) as exc:
        project.CharmcraftProject.from_yaml_file(pathlib.Path("/charmcraft.yaml"))

    assert exc.value.details == details


# endregion
# region Charm tests
@pytest.mark.parametrize(
    ("values", "expected_changes"),
    [
        pytest.param(
            {"bases": [SIMPLE_BASE_CONFIG_DICT]},
            {"bases": [FULL_BASE_CONFIG_DICT]},
            id="simple-base",
        ),
    ],
)
def test_instantiate_bases_charm_success(values: dict[str, Any], expected_changes: dict[str, Any]):
    """Various successful instantiations of a charm project."""
    values.update(
        {
            "type": "charm",
            "name": "test-charm",
            "summary": "A test charm",
            "description": "A test charm model that can be successfully instantiated.",
        }
    )
    expected = values.copy()
    expected.update(expected_changes)

    actual = project.BasesCharm(**values)

    assert actual.marshal() == expected


@pytest.mark.parametrize(
    ("values", "error_cls", "error_match"),
    [
        pytest.param(
            {
                "type": "charm",
                "name": "test-charm",
                "summary": "A test charm",
                "description": "This charm has no bases and is thus invalid.",
            },
            pydantic.ValidationError,
            r"bases\s+field required",
            id="no-bases",
        ),
        pytest.param(
            {
                "type": "charm",
                "name": "test-charm",
                "summary": "A test charm",
                "description": "Empty bases, also invalid.",
                "bases": [],
            },
            pydantic.ValidationError,
            r"bases\s+ensure this value has at least 1 item",
            id="empty-bases",
        ),
    ],
)
def test_instantiate_bases_charm_error(
    values: dict[str, Any], error_cls: type[Exception], error_match: str
):
    with pytest.raises(error_cls, match=error_match):
        project.BasesCharm(**values)
<<<<<<< HEAD


@pytest.mark.parametrize("base", ["ubuntu@24.04"])
def test_devel_bases(monkeypatch, base):
    monkeypatch.setattr(const, "DEVEL_BASE_STRINGS", [base])

    with pytest.raises(
        pydantic.ValidationError,
        match=r"requires a build-base \(recommended: 'build-base: ubuntu@devel'\)",
    ):
        project.PlatformCharm(
            type="charm",
            name="test-charm",
            summary="",
            description="",
            base=base,
            platforms={"amd64": None},
            parts={"charm": {"plugin": "charm"}},
        )
=======
>>>>>>> 02980c7e


@pytest.mark.parametrize(
    "filename", [f.name for f in (pathlib.Path(__file__).parent / "valid_charms_yaml").iterdir()]
)
def test_read_charm_from_yaml_file_self_contained_success(tmp_path, filename: str):
    file_path = pathlib.Path(__file__).parent / "valid_charms_yaml" / filename
    with file_path.open() as f:
        expected_dict = safe_yaml_load(f)

    charm = project.CharmcraftProject.from_yaml_file(file_path)

    # The JSON round-trip here is to get rid of any Pydantic constraint objects like AnyHttpUrl
    assert json.loads(json.dumps(charm.marshal())) == expected_dict


@pytest.mark.parametrize(
    ("filename", "errors"),
    [
        (
            "basic.yaml",
            dedent(
                """\
                Bad basic.yaml content:
                - field 'name' required in top-level configuration
                - field 'summary' required in top-level configuration
                - field 'description' required in top-level configuration
                - field 'bases' required in top-level configuration"""
            ),
        ),
        (
            "invalid-type.yaml",
            dedent(
                """\
                Bad invalid-type.yaml content:
                - field 'name' required in top-level configuration
                - field 'summary' required in top-level configuration
                - field 'description' required in top-level configuration
                - unexpected value; permitted: 'charm' (in field 'type')
                - field 'bases' required in top-level configuration"""
            ),
        ),
        (
            "invalid-base.yaml",
            dedent(
                """\
                Bad invalid-base.yaml content:
                - Base requires 'platforms' definition: {'name': 'ubuntu', 'channel': '24.04'} (in field 'bases[0]')
                - Base requires 'platforms' definition: {'name': 'ubuntu', 'channel': 'devel'} (in field 'bases[1]')"""
            ),
        ),
    ],
)
def test_read_charm_from_yaml_file_error(filename, errors):
    file_path = pathlib.Path(__file__).parent / "invalid_charms_yaml" / filename

    with pytest.raises(CraftValidationError) as exc:
        _ = project.BasesCharm.from_yaml_file(file_path)

    assert exc.value.args[0] == errors


@pytest.mark.parametrize(
    ("base", "expected"),
    [
        ({"name": "ubuntu", "channel": "18.04"}, True),
        ({"name": "ubuntu", "channel": "20.04"}, True),
        ({"name": "ubuntu", "channel": "22.04"}, True),
        ({"name": "ubuntu", "channel": "23.04"}, True),
        ({"name": "ubuntu", "channel": "23.10"}, True),
        ({"name": "ubuntu", "channel": "24.04"}, False),
        ({"name": "ubuntu", "channel": "24.10"}, False),
        ({"name": "ubuntu", "channel": "25.04"}, False),
        ({"name": "centos", "channel": "7"}, True),
        ({"name": "almalinux", "channel": "9"}, True),
    ],
)
def test_check_legacy_bases(base, expected):
    assert project.BasesCharm._check_base_is_legacy(base) == expected


# endregion<|MERGE_RESOLUTION|>--- conflicted
+++ resolved
@@ -259,7 +259,7 @@
                         name=utils.get_os_platform().system,
                         version=utils.get_os_platform().release,
                     ),
-                )
+                ),
             ],
             id="bundle",
         ),
@@ -415,8 +415,6 @@
     for build_info in plan:
         pytest_check.equal(build_info.base, build_plan_basename)
         pytest_check.is_in(build_info.platform, platforms.keys())
-<<<<<<< HEAD
-=======
 
 
 @pytest.mark.parametrize("architecture", sorted(const.SUPPORTED_ARCHITECTURES))
@@ -438,7 +436,6 @@
             base=bases.BaseName(system, release),
         )
     ]
->>>>>>> 02980c7e
 
 
 # endregion
@@ -679,7 +676,6 @@
 ):
     with pytest.raises(error_cls, match=error_match):
         project.BasesCharm(**values)
-<<<<<<< HEAD
 
 
 @pytest.mark.parametrize("base", ["ubuntu@24.04"])
@@ -699,8 +695,6 @@
             platforms={"amd64": None},
             parts={"charm": {"plugin": "charm"}},
         )
-=======
->>>>>>> 02980c7e
 
 
 @pytest.mark.parametrize(
