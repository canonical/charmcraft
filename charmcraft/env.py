# Copyright 2021-2022 Canonical Ltd.
#
# Licensed under the Apache License, Version 2.0 (the "License");
# you may not use this file except in compliance with the License.
# You may obtain a copy of the License at
#
# http://www.apache.org/licenses/LICENSE-2.0
#
# Unless required by applicable law or agreed to in writing, software
# distributed under the License is distributed on an "AS IS" BASIS,
# WITHOUT WARRANTIES OR CONDITIONS OF ANY KIND, either express or implied.
# See the License for the specific language governing permissions and
# limitations under the License.
#
# For further info, check https://github.com/canonical/charmcraft

"""Charmcraft environment utilities."""
import dataclasses
import distutils.util
import json
import os
import pathlib

import platformdirs

<<<<<<< HEAD
from charmcraft import const, errors
=======
from charmcraft import const
>>>>>>> b3ab8f39


def get_host_shared_cache_path():
    """Path for host shared cache."""
    shared_cache_env = os.getenv(const.SHARED_CACHE_ENV_VAR)
    if shared_cache_env is not None:
        cache_path = pathlib.Path(shared_cache_env).expanduser().resolve()
        cache_path.mkdir(parents=True, exist_ok=True)
        return cache_path

    return platformdirs.user_cache_path(appname="charmcraft", ensure_exists=True)


def get_managed_environment_home_path():
    """Path for home when running in managed environment."""
    return pathlib.Path("/root")


def get_managed_environment_log_path():
    """Path for charmcraft log when running in managed environment."""
    return pathlib.Path("/tmp/charmcraft.log")


def get_managed_environment_metrics_path():
    """Path for charmcraft metrics when running in managed environment."""
    return pathlib.Path("/tmp/metrics.json")


def get_charm_builder_metrics_path():
    """Path for charmcraft metrics when running charm_builder."""
    return pathlib.Path("/tmp/charm_builder_metrics.json")


def get_managed_environment_project_path():
    """Path for project when running in managed environment."""
    return get_managed_environment_home_path() / "project"


def get_managed_environment_snap_channel() -> str | None:
    """User-specified channel to use when installing Charmcraft snap from Snap Store.

    :returns: Channel string if specified, else None.
    """
    return os.getenv(const.SNAP_CHANNEL_ENV_VAR)


def is_charmcraft_running_from_snap():
    """Check if charmcraft is running from the snap."""
    return os.getenv("SNAP_NAME") == "charmcraft" and os.getenv("SNAP") is not None


def is_charmcraft_running_in_developer_mode():
    """Check if Charmcraft is running under developer mode."""
    developer_flag = os.getenv(const.DEVELOPER_MODE_ENV_VAR, "n")
    return distutils.util.strtobool(developer_flag) == 1


def is_charmcraft_running_in_managed_mode():
    """Check if charmcraft is running in a managed environment."""
<<<<<<< HEAD
    managed_flag = os.getenv("CHARMCRAFT_MANAGED_MODE", os.getenv("CRAFT_MANAGED_MODE", "n"))
    return distutils.util.strtobool(managed_flag) == 1


@dataclasses.dataclass(frozen=True)
class CharmhubConfig:
    """Definition of Charmhub endpoint configuration."""

    api_url: str = "https://api.charmhub.io"
    storage_url: str = "https://storage.snapcraftcontent.com"
    registry_url: str = "https://registry.jujucharms.com"


DEFAULT_CHARMHUB_CONFIG = CharmhubConfig()
STAGING_CHARMHUB_CONFIG = CharmhubConfig(
    api_url="https://api.staging.charmhub.io",
    storage_url="https://storage.staging.snapcraftcontent.com",
    registry_url="https://registry.staging.jujucharms.com",
)


def get_store_config() -> CharmhubConfig:
    """Get the appropriate configuration for the store."""
    config_str = os.getenv("CHARMCRAFT_STORE_CONFIG", "")
    if not config_str:
        return DEFAULT_CHARMHUB_CONFIG
    if config_str.lower() == "staging":
        return STAGING_CHARMHUB_CONFIG
    try:
        return CharmhubConfig(**json.loads(config_str))
    except Exception as exc:
        raise errors.InvalidEnvironmentVariableError(
            const.STORE_ENV_VAR,
            details="Variable should be unset, a valid store config as JSON, or 'staging'",
            resolution="Set a valid charmhub config.",
            docs_url="https://juju.is/docs/sdk/charmcraft-yaml#heading--charmhub",
        ) from exc
=======
    managed_flag = os.getenv(const.MANAGED_MODE_ENV_VAR, "n")
    return distutils.util.strtobool(managed_flag) == 1
>>>>>>> b3ab8f39
<|MERGE_RESOLUTION|>--- conflicted
+++ resolved
@@ -23,11 +23,7 @@
 
 import platformdirs
 
-<<<<<<< HEAD
 from charmcraft import const, errors
-=======
-from charmcraft import const
->>>>>>> b3ab8f39
 
 
 def get_host_shared_cache_path():
@@ -87,8 +83,7 @@
 
 def is_charmcraft_running_in_managed_mode():
     """Check if charmcraft is running in a managed environment."""
-<<<<<<< HEAD
-    managed_flag = os.getenv("CHARMCRAFT_MANAGED_MODE", os.getenv("CRAFT_MANAGED_MODE", "n"))
+    managed_flag = os.getenv(const.MANAGED_MODE_ENV_VAR, os.getenv("CRAFT_MANAGED_MODE", "n"))
     return distutils.util.strtobool(managed_flag) == 1
 
 
@@ -124,8 +119,4 @@
             details="Variable should be unset, a valid store config as JSON, or 'staging'",
             resolution="Set a valid charmhub config.",
             docs_url="https://juju.is/docs/sdk/charmcraft-yaml#heading--charmhub",
-        ) from exc
-=======
-    managed_flag = os.getenv(const.MANAGED_MODE_ENV_VAR, "n")
-    return distutils.util.strtobool(managed_flag) == 1
->>>>>>> b3ab8f39
+        ) from exc