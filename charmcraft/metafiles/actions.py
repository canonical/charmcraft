# Copyright 2023 Canonical Ltd.
#
# Licensed under the Apache License, Version 2.0 (the "License");
# you may not use this file except in compliance with the License.
# You may obtain a copy of the License at
#
# http://www.apache.org/licenses/LICENSE-2.0
#
# Unless required by applicable law or agreed to in writing, software
# distributed under the License is distributed on an "AS IS" BASIS,
# WITHOUT WARRANTIES OR CONDITIONS OF ANY KIND, either express or implied.
# See the License for the specific language governing permissions and
# limitations under the License.
#
# For further info, check https://github.com/canonical/charmcraft

"""Charmcraft project handle actions.yaml file."""

import contextlib
import logging
import pathlib
import shutil
<<<<<<< HEAD
import typing
from typing import TYPE_CHECKING, Literal, Optional
=======
from typing import TYPE_CHECKING
>>>>>>> b3ab8f39

import pydantic
import yaml
from craft_cli import CraftError, emit

from charmcraft import const
from charmcraft.format import format_pydantic_errors
from charmcraft.metafiles import read_yaml
from charmcraft.models.actions import JujuActions

if TYPE_CHECKING:
    from charmcraft.models.charmcraft import CharmcraftConfig

logger = logging.getLogger(__name__)


<<<<<<< HEAD
@typing.overload
def parse_actions_yaml(
    charm_dir: pathlib.Path, allow_broken: Literal[False] = False
) -> JujuActions:
    ...


@typing.overload
def parse_actions_yaml(
    charm_dir: pathlib.Path, allow_broken: Literal[True]
) -> Optional[JujuActions]:
    ...


def parse_actions_yaml(charm_dir, allow_broken=False):
=======
def parse_actions_yaml(charm_dir: pathlib.Path, allow_broken=False) -> JujuActions | None:
>>>>>>> b3ab8f39
    """Parse project's actions.yaml.

    :param charm_dir: Directory to read actions.yaml from.

    :returns: a JujuActions object or None if actions.yaml does not exist.

    :raises: CraftError if actions.yaml is not valid.
    """
    try:
        actions = read_yaml(charm_dir / const.JUJU_ACTIONS_FILENAME)
    except FileNotFoundError:
        return None
    except OSError as exc:
        raise CraftError(f"Cannot read the {const.JUJU_ACTIONS_FILENAME} file: {exc!r}") from exc

    emit.debug(f"Validating {const.JUJU_ACTIONS_FILENAME}")
    try:
        return JujuActions.parse_obj({"actions": actions})
    except pydantic.ValidationError as error:
        if allow_broken:
            emit.progress(
                format_pydantic_errors(error.errors(), file_name=const.JUJU_ACTIONS_FILENAME),
                permanent=True,
            )
            emit.debug(f"Ignoring {const.JUJU_ACTIONS_FILENAME}")
            return None
        raise


def create_actions_yaml(
    basedir: pathlib.Path,
    charmcraft_config: "CharmcraftConfig",
) -> pathlib.Path | None:
    """Create actions.yaml in basedir for given project configuration.

    :param basedir: Directory to create Charm in.
    :param charmcraft_config: Charmcraft configuration object.

    :returns: Path to created actions.yaml.
    """
    original_file_path = charmcraft_config.project.dirpath / const.JUJU_ACTIONS_FILENAME
    target_file_path = basedir / const.JUJU_ACTIONS_FILENAME

    # Copy actions.yaml if it exists, otherwise create it from CharmcraftConfig.
    if original_file_path.exists():
        # In the build / test process, the original file may be the same as the target file.
        with contextlib.suppress(shutil.SameFileError):
            shutil.copyfile(original_file_path, target_file_path)
    else:
        if charmcraft_config.actions:
            target_file_path.write_text(
                yaml.dump(
                    charmcraft_config.actions.dict(
                        include={"actions"}, exclude_none=True, by_alias=True
                    )["actions"]
                )
            )
        else:
            return None

    return target_file_path<|MERGE_RESOLUTION|>--- conflicted
+++ resolved
@@ -20,12 +20,8 @@
 import logging
 import pathlib
 import shutil
-<<<<<<< HEAD
 import typing
-from typing import TYPE_CHECKING, Literal, Optional
-=======
-from typing import TYPE_CHECKING
->>>>>>> b3ab8f39
+from typing import TYPE_CHECKING, Literal
 
 import pydantic
 import yaml
@@ -42,7 +38,6 @@
 logger = logging.getLogger(__name__)
 
 
-<<<<<<< HEAD
 @typing.overload
 def parse_actions_yaml(
     charm_dir: pathlib.Path, allow_broken: Literal[False] = False
@@ -51,16 +46,11 @@
 
 
 @typing.overload
-def parse_actions_yaml(
-    charm_dir: pathlib.Path, allow_broken: Literal[True]
-) -> Optional[JujuActions]:
+def parse_actions_yaml(charm_dir: pathlib.Path, allow_broken: Literal[True]) -> JujuActions | None:
     ...
 
 
 def parse_actions_yaml(charm_dir, allow_broken=False):
-=======
-def parse_actions_yaml(charm_dir: pathlib.Path, allow_broken=False) -> JujuActions | None:
->>>>>>> b3ab8f39
     """Parse project's actions.yaml.
 
     :param charm_dir: Directory to read actions.yaml from.
