--- conflicted
+++ resolved
@@ -875,13 +875,7 @@
             permanent=True,
         )
         store = cast(StoreService, self._services.get("store"))
-<<<<<<< HEAD
-
         name = parsed_args.name or self._services.get("project").get().name
-=======
-        name = parsed_args.name or self._services.project.name
->>>>>>> 1f8a679b
-
         from_channel = charmcraft.store.models.ChannelData.from_str(
             parsed_args.from_channel
         )
