--- conflicted
+++ resolved
@@ -144,33 +144,21 @@
             check_type=linters.CheckType.LINT,
             url="url-01",
             text="text-01",
-<<<<<<< HEAD
-            result=LintResult.WARNINGS.value,
-=======
             result=LintResult.WARNINGS,
->>>>>>> e83fc1a9
         ),
         linters.CheckResult(
             name="check-lint-02",
             check_type=linters.CheckType.LINT,
             url="url-02",
             text="text-02",
-<<<<<<< HEAD
-            result=LintResult.OK.value,
-=======
             result=LintResult.OK,
->>>>>>> e83fc1a9
         ),
         linters.CheckResult(
             name="check-lint-03",
             check_type=linters.CheckType.LINT,
             url="url-03",
             text="text-03",
-<<<<<<< HEAD
-            result=LintResult.ERRORS.value,
-=======
             result=LintResult.ERRORS,
->>>>>>> e83fc1a9
         ),
         linters.CheckResult(
             name="check-attribute-04",
@@ -184,33 +172,21 @@
             check_type=linters.CheckType.ATTRIBUTE,
             url="url-05",
             text="text-05",
-<<<<<<< HEAD
-            result=LintResult.IGNORED.value,
-=======
             result=LintResult.IGNORED,
->>>>>>> e83fc1a9
         ),
         linters.CheckResult(
             name="check-lint-06",
             check_type=linters.CheckType.LINT,
             url="url-06",
             text="text-06",
-<<<<<<< HEAD
-            result=LintResult.IGNORED.value,
-=======
             result=LintResult.IGNORED,
->>>>>>> e83fc1a9
         ),
         linters.CheckResult(
             name="check-lint-07",
             check_type=linters.CheckType.LINT,
             url="url-07",
             text="text-07",
-<<<<<<< HEAD
-            result=LintResult.FATAL.value,
-=======
             result=LintResult.FATAL,
->>>>>>> e83fc1a9
         ),
     ]
 
@@ -333,11 +309,7 @@
             check_type=linters.CheckType.LINT,
             url="url",
             text="text",
-<<<<<<< HEAD
-            result=LintResult.WARNINGS.value,
-=======
             result=LintResult.WARNINGS,
->>>>>>> e83fc1a9
         ),
     ]
 
@@ -363,11 +335,7 @@
             check_type=linters.CheckType.LINT,
             url="url",
             text="text",
-<<<<<<< HEAD
-            result=LintResult.ERRORS.value,
-=======
             result=LintResult.ERRORS,
->>>>>>> e83fc1a9
         ),
     ]
 
@@ -393,22 +361,14 @@
             check_type=linters.CheckType.LINT,
             url="url-1",
             text="text-1",
-<<<<<<< HEAD
-            result=LintResult.ERRORS.value,
-=======
             result=LintResult.ERRORS,
->>>>>>> e83fc1a9
         ),
         linters.CheckResult(
             name="check-lint-2",
             check_type=linters.CheckType.LINT,
             url="url-2",
             text="text-2",
-<<<<<<< HEAD
-            result=LintResult.WARNINGS.value,
-=======
             result=LintResult.WARNINGS,
->>>>>>> e83fc1a9
         ),
     ]
 
@@ -436,11 +396,7 @@
             check_type=linters.CheckType.LINT,
             url="url",
             text="text",
-<<<<<<< HEAD
-            result=LintResult.OK.value,
-=======
             result=LintResult.OK,
->>>>>>> e83fc1a9
         ),
     ]
 
@@ -466,11 +422,7 @@
             check_type=linters.CheckType.LINT,
             url="url",
             text="text",
-<<<<<<< HEAD
-            result=LintResult.FATAL.value,
-=======
             result=LintResult.FATAL,
->>>>>>> e83fc1a9
         ),
     ]
 
