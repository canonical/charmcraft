--- conflicted
+++ resolved
@@ -33,15 +33,10 @@
 from craft_providers import bases
 
 import charmcraft.parts
-<<<<<<< HEAD
-from charmcraft import const, env, instrum, parts, services, store
-from charmcraft.application.main import APP_METADATA
-=======
 from charmcraft import const, instrum, parts, services, store
 from charmcraft.application.main import APP_METADATA
-from charmcraft.models import charmcraft as config_module
->>>>>>> 3c50f15a
 from charmcraft.models import project
+from charmcraft.models.charmcraft import Charmhub
 
 
 @pytest.fixture()
@@ -170,23 +165,14 @@
 
 
 @pytest.fixture()
-<<<<<<< HEAD
-def charmhub_config() -> env.CharmhubConfig:
+def charmhub_config() -> Charmhub:
     """Provide a charmhub config for use in tests"""
-    return env.CharmhubConfig(
-        api_url="https://api.staging.charmhub.io",
-        storage_url="https://storage.staging.snapcraftcontent.com",
-        registry_url="https://registry.staging.jujucharms.com",
-=======
-def charmhub_config() -> config_module.CharmhubConfig:
-    """Provide a charmhub config for use in tests"""
-    return config_module.CharmhubConfig.parse_obj(
+    return Charmhub.model_validate(
         {
             "api-url": "https://api.staging.charmhub.io",
             "storage-url": "https://storage.staging.snapcraftcontent.com",
             "registry-url": "https://registry.staging.jujucharms.com",
         }
->>>>>>> 3c50f15a
     )
 
 
