--- conflicted
+++ resolved
@@ -875,12 +875,7 @@
             permanent=True,
         )
         store = cast(StoreService, self._services.get("store"))
-<<<<<<< HEAD
-        name = parsed_args.name or self._services.project.name
-
-=======
         name = parsed_args.name or self._services.get("project").get().name
->>>>>>> be3bf003
         from_channel = charmcraft.store.models.ChannelData.from_str(
             parsed_args.from_channel
         )
