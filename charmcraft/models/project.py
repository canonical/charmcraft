--- conflicted
+++ resolved
@@ -1048,14 +1048,7 @@
             and base["channel"] < "24.04"  # pyright: ignore[reportTypedDictNotRequiredAccess]
         ):
             return True
-<<<<<<< HEAD
-        return base in (
-            {"name": "centos", "channel": "7"},
-            {"name": "almalinux", "channel": "9"},
-        )
-=======
         return base in ({"name": "centos", "channel": "7"}, {"name": "almalinux", "channel": "9"})
->>>>>>> fce79ccd
 
 
 class PlatformCharm(CharmcraftProject):
@@ -1098,14 +1091,7 @@
             and base["channel"] < "24.04"  # pyright: ignore[reportTypedDictNotRequiredAccess]
         ):
             return True
-<<<<<<< HEAD
-        return base in (
-            {"name": "centos", "channel": "7"},
-            {"name": "almalinux", "channel": "9"},
-        )
-=======
         return base in ({"name": "centos", "channel": "7"}, {"name": "almalinux", "channel": "9"})
->>>>>>> fce79ccd
 
     @pydantic.validator("build_base", always=True)
     def _validate_dev_base_needs_build_base(
