--- conflicted
+++ resolved
@@ -282,48 +282,6 @@
                         *self.charmlib_deps,
                     ]
                 )
-<<<<<<< HEAD
-=======
-                if self.binary_python_packages:
-                    # install python packages, allowing binary packages
-                    cmd = [pip_cmd, "install", "--upgrade"]  # base command
-                    cmd.extend(self.binary_python_packages)  # the python packages to install
-                    _process_run(cmd)
-                if self.python_packages:
-                    # install python packages from source
-                    cmd = [
-                        pip_cmd,
-                        "install",
-                        "--upgrade",
-                        "--no-binary",
-                        ":all:",
-                    ]  # base command
-                    cmd.extend(self.python_packages)  # the python packages to install
-                    _process_run(cmd)
-                if self.requirement_paths:
-                    # install dependencies from requirement files
-                    cmd = [
-                        pip_cmd,
-                        "install",
-                        "--upgrade",
-                        "--no-binary",
-                        ":all:",
-                    ]  # base command
-                    for reqspath in self.requirement_paths:
-                        cmd.append(f"--requirement={reqspath}")  # the dependencies file(s)
-                    _process_run(cmd)
-                if self.charmlib_deps:
-                    # install charmlibs python dependencies
-                    cmd = [
-                        pip_cmd,
-                        "install",
-                        "--upgrade",
-                        "--no-binary",
-                        ":all:",
-                    ]  # base command
-                    cmd.extend(self.charmlib_deps)  # the python packages to install
-                _process_run(cmd)
->>>>>>> 8f64d66a
 
     def _install_strict_dependencies(self, pip_cmd: str) -> None:
         if not self.requirement_paths:
