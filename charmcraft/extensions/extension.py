--- conflicted
+++ resolved
@@ -49,20 +49,12 @@
 
     @staticmethod
     @abc.abstractmethod
-<<<<<<< HEAD
-    def get_supported_bases() -> List[Tuple[str, str]]:
-=======
-    def get_supported_bases() -> list[tuple[str, ...]]:
->>>>>>> b3ab8f39
+    def get_supported_bases() -> list[tuple[str, str]]:
         """Return a list of tuple of supported bases."""
 
     @staticmethod
     @abc.abstractmethod
-<<<<<<< HEAD
-    def is_experimental(base: Optional[Tuple[str, str]]) -> bool:
-=======
-    def is_experimental(base: tuple[str, ...] | None) -> bool:
->>>>>>> b3ab8f39
+    def is_experimental(base: tuple[str, str] | None) -> bool:
         """Return whether or not this extension is unstable for given base."""
 
     @abc.abstractmethod
