--- conflicted
+++ resolved
@@ -23,16 +23,7 @@
 import pydantic
 from craft_cli import CraftError
 
-<<<<<<< HEAD
-from charmcraft import parts
-from charmcraft.const import (
-    CHARM_METADATA_KEYS,
-    METADATA_FILENAME,
-    METADATA_YAML_KEYS,
-)
-=======
-from charmcraft import const
->>>>>>> b3ab8f39
+from charmcraft import const, parts
 from charmcraft.extensions import apply_extensions
 from charmcraft.format import format_pydantic_errors
 from charmcraft.metafiles.actions import parse_actions_yaml
@@ -313,11 +304,7 @@
             # If metadata.yaml exists, try merge it into config.
             if os.path.isfile(project.dirpath / const.METADATA_FILENAME):
                 # metadata.yaml exists, so we can't specify metadata keys in charmcraft.yaml.
-<<<<<<< HEAD
-                for key in CHARM_METADATA_KEYS.union(METADATA_YAML_KEYS):
-=======
-                for key in const.CHARM_METADATA_KEYS.union(const.CHARM_METADATA_LEGACY_KEYS):
->>>>>>> b3ab8f39
+                for key in const.CHARM_METADATA_KEYS.union(const.METADATA_YAML_KEYS):
                     if key in obj:
                         raise CraftError(
                             f"Cannot specify '{key}' in charmcraft.yaml when "
