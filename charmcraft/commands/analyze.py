--- conflicted
+++ resolved
@@ -111,15 +111,9 @@
             else:
                 # linters
                 group_key = result.result
-<<<<<<< HEAD
-                if result.result == LintResult.OK.value:
-                    result_info = "no issues found"
-                elif result.result in (LintResult.FATAL.value, LintResult.IGNORED.value):
-=======
                 if result.result == LintResult.OK:
                     result_info = "no issues found"
                 elif result.result in (LintResult.FATAL, LintResult.IGNORED):
->>>>>>> e83fc1a9
                     result_info = None
                 else:
                     result_info = result.text
@@ -128,19 +122,11 @@
         # present the results
         titles = [
             ("Attributes", linters.CheckType.ATTRIBUTE),
-<<<<<<< HEAD
-            ("Lint Ignored", LintResult.IGNORED.value),
-            ("Lint Warnings", LintResult.WARNINGS.value),
-            ("Lint Errors", LintResult.ERRORS.value),
-            ("Lint Fatal", LintResult.FATAL.value),
-            ("Lint OK", LintResult.OK.value),
-=======
             ("Lint Ignored", LintResult.IGNORED),
             ("Lint Warnings", LintResult.WARNINGS),
             ("Lint Errors", LintResult.ERRORS),
             ("Lint Fatal", LintResult.FATAL),
             ("Lint OK", LintResult.OK),
->>>>>>> e83fc1a9
         ]
         for title, key in titles:
             results = grouped.get(key)
@@ -153,19 +139,11 @@
                         emit.message(f"- {result.name} ({result.url})")
 
         # the return code depends on the presence of different issues
-<<<<<<< HEAD
-        if LintResult.FATAL.value in grouped:
-            retcode = 1
-        elif LintResult.ERRORS.value in grouped:
-            retcode = 2
-        elif LintResult.WARNINGS.value in grouped:
-=======
         if LintResult.FATAL in grouped:
             retcode = 1
         elif LintResult.ERRORS in grouped:
             retcode = 2
         elif LintResult.WARNINGS in grouped:
->>>>>>> e83fc1a9
             retcode = 3
         else:
             retcode = 0
