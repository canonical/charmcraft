# Copyright 2021-2022 Canonical Ltd.
#
# Licensed under the Apache License, Version 2.0 (the "License");
# you may not use this file except in compliance with the License.
# You may obtain a copy of the License at
#
# http://www.apache.org/licenses/LICENSE-2.0
#
# Unless required by applicable law or agreed to in writing, software
# distributed under the License is distributed on an "AS IS" BASIS,
# WITHOUT WARRANTIES OR CONDITIONS OF ANY KIND, either express or implied.
# See the License for the specific language governing permissions and
# limitations under the License.
#
# For further info, check https://github.com/canonical/charmcraft

"""Tests for analyze and lint code."""

import pathlib
import sys
from textwrap import dedent
from unittest.mock import patch

import pytest

from charmcraft.linters import (
    CHECKERS,
<<<<<<< HEAD
=======
    BaseChecker,
    CheckType,
>>>>>>> e83fc1a9
    Entrypoint,
    Framework,
    JujuActions,
    JujuConfig,
    JujuMetadata,
    Language,
    analyze,
    check_dispatch_with_python_entrypoint,
    get_entrypoint_from_dispatch,
)
<<<<<<< HEAD
from charmcraft.models.lint import CheckType, LintResult
=======
from charmcraft.models.lint import LintResult
>>>>>>> e83fc1a9

EXAMPLE_DISPATCH = """
#!/bin/sh

PYTHONPATH=lib:venv ./charm.py
"""

# --- tests for helper functions


def test_epfromdispatch_ok(tmp_path):
    """An entrypoint is found in the dispatch."""
    dispatch = tmp_path / "dispatch"
    dispatch.write_text(EXAMPLE_DISPATCH)
    entrypoint = tmp_path / "charm.py"
    result = get_entrypoint_from_dispatch(tmp_path)
    assert result == entrypoint


def test_epfromdispatch_no_dispatch(tmp_path):
    """The charm has no dispatch at all."""
    result = get_entrypoint_from_dispatch(tmp_path)
    assert result is None


def test_epfromdispatch_inaccessible_dispatch(tmp_path):
    """The charm has a dispatch we can't use."""
    dispatch = tmp_path / "dispatch"
    dispatch.touch()
    dispatch.chmod(0o000)
    result = get_entrypoint_from_dispatch(tmp_path)
    assert result is None


def test_epfromdispatch_broken_dispatch(tmp_path):
    """The charm has a dispatch which we can't decode."""
    dispatch = tmp_path / "dispatch"
    dispatch.write_bytes(b"\xC0\xC0")
    result = get_entrypoint_from_dispatch(tmp_path)
    assert result is None


def test_epfromdispatch_empty_dispatch(tmp_path):
    """The charm dispatch is empty."""
    dispatch = tmp_path / "dispatch"
    dispatch.write_text("")
    result = get_entrypoint_from_dispatch(tmp_path)
    assert result is None


def test_checkdispatchpython_python_ok(tmp_path):
    """The charm is written in Python."""
    entrypoint = tmp_path / "charm.py"
    entrypoint.touch(mode=0o700)
    with patch("charmcraft.linters.get_entrypoint_from_dispatch", return_value=entrypoint):
        result = check_dispatch_with_python_entrypoint(tmp_path)
    assert result == entrypoint


def test_checkdispatchpython_no_entrypoint(tmp_path):
    """Cannot find the entrypoint used in dispatch."""
    entrypoint = tmp_path / "charm.py"
    with patch("charmcraft.linters.get_entrypoint_from_dispatch", return_value=entrypoint):
        result = check_dispatch_with_python_entrypoint(tmp_path)
    assert result is None


def test_checkdispatchpython_nothing_from_dispatch(tmp_path):
    """The dispatch is not there, or not usable."""
    with patch("charmcraft.linters.get_entrypoint_from_dispatch", return_value=None):
        result = check_dispatch_with_python_entrypoint(tmp_path)
    assert result is None


def test_checkdispatchpython_entrypoint_is_not_python(tmp_path):
    """The charm entrypoint has not a .py extension."""
    dispatch = tmp_path / "dispatch"
    dispatch.write_text(
        """
        #!/bin/sh
        ./charm
    """
    )
    entrypoint = tmp_path / "charm"
    entrypoint.touch(mode=0o700)
    with patch("charmcraft.linters.get_entrypoint_from_dispatch", return_value=entrypoint):
        result = check_dispatch_with_python_entrypoint(tmp_path)
    assert result is None


@pytest.mark.skipif(sys.platform == "win32", reason="Windows not [yet] supported")
def test_checkdispatchpython_entrypoint_no_exec(tmp_path):
    """The charm entrypoint is not executable."""
    dispatch = tmp_path / "dispatch"
    dispatch.write_text(EXAMPLE_DISPATCH)
    entrypoint = tmp_path / "charm.py"
    entrypoint.touch()
    with patch("charmcraft.linters.get_entrypoint_from_dispatch", return_value=entrypoint):
        result = check_dispatch_with_python_entrypoint(tmp_path)
    assert result is None


# --- tests for Language checker


def test_language_python():
    """The charm is written in Python."""
    with patch("charmcraft.linters.check_dispatch_with_python_entrypoint") as mock_check:
        mock_check.return_value = pathlib.Path("entrypoint")
<<<<<<< HEAD
        result = Language().run("somedir")
    assert result == "python"
    mock_check.assert_called_with("somedir")
=======
        result = Language().run(pathlib.Path("somedir"))
    assert result == Language.Result.PYTHON
    mock_check.assert_called_with(pathlib.Path("somedir"))
>>>>>>> e83fc1a9


def test_language_no_dispatch(tmp_path):
    """The charm has no dispatch at all."""
    with patch("charmcraft.linters.check_dispatch_with_python_entrypoint") as mock_check:
        mock_check.return_value = None
<<<<<<< HEAD
        result = Language().run("somedir")
    assert result == LintResult.UNKNOWN.value
    mock_check.assert_called_with("somedir")
=======
        result = Language().run(pathlib.Path("somedir"))
    assert result == Language.Result.UNKNOWN
    mock_check.assert_called_with(pathlib.Path("somedir"))
>>>>>>> e83fc1a9


# --- tests for Framework checker


def test_framework_run_operator():
    """Check for Operator Framework was successful."""
    checker = Framework()
    with patch.object(Framework, "_check_operator", lambda self, path: True):
        result = checker.run(pathlib.Path("somepath"))
    assert result == Framework.Result.OPERATOR
    assert checker.text == "The charm is based on the Operator Framework."


def test_framework_run_reactive():
    """Check for Reactive Framework was successful."""
    checker = Framework()
    with patch.object(Framework, "_check_operator", lambda self, path: False):
        with patch.object(Framework, "_check_reactive", lambda self, path: True):
            result = checker.run(pathlib.Path("somepath"))
    assert result == Framework.Result.REACTIVE
    assert checker.text == "The charm is based on the Reactive Framework."


def test_framework_run_unknown():
    """No check for any framework was successful."""
    checker = Framework()
    with patch.object(Framework, "_check_operator", lambda self, path: False):
        with patch.object(Framework, "_check_reactive", lambda self, path: False):
            result = checker.run(pathlib.Path("somepath"))
    assert result == Framework.Result.UNKNOWN
    assert checker.text == "The charm is not based on any known Framework."


@pytest.mark.parametrize(
    "import_line",
    [
        "import ops",
        "import stuff, ops, morestuff",
        "from ops import charm",
        "from ops.charm import CharmBase",
    ],
)
def test_framework_operator_used_ok(tmp_path, import_line):
    """All conditions for 'framework' are in place."""
    # an entry point that import ops
    entrypoint = tmp_path / "charm.py"
    entrypoint.write_text(f"{import_line}")

    # an ops directory inside venv
    opsdir = tmp_path / "venv" / "ops"
    opsdir.mkdir(parents=True)

    # check
    with patch("charmcraft.linters.check_dispatch_with_python_entrypoint") as mock_check:
        mock_check.return_value = pathlib.Path(entrypoint)
        result = Framework()._check_operator(tmp_path)
    assert result is True
    mock_check.assert_called_with(tmp_path)


def test_framework_operator_language_not_python(tmp_path):
    """The language trait is not set to Python."""
    # an entry point that is not really python
    entrypoint = tmp_path / "charm.py"
    entrypoint.write_text("no python :)")

    # an ops directory inside venv
    opsdir = tmp_path / "venv" / "ops"
    opsdir.mkdir(parents=True)

    # check
    with patch("charmcraft.linters.check_dispatch_with_python_entrypoint") as mock_check:
        mock_check.return_value = None
        result = Framework()._check_operator(tmp_path)
    assert result is False


def test_framework_operator_venv_directory_missing(tmp_path):
    """The charm has not a specific 'venv' dir."""
    # an entry point that import ops
    entrypoint = tmp_path / "charm.py"
    entrypoint.write_text("import ops")

    # check
    with patch("charmcraft.linters.check_dispatch_with_python_entrypoint") as mock_check:
        mock_check.return_value = pathlib.Path(entrypoint)
        result = Framework()._check_operator(tmp_path)
    assert result is False


def test_framework_operator_no_venv_ops_directory(tmp_path):
    """The charm *has not* a specific 'venv/ops' dir."""
    # an entry point that import ops
    entrypoint = tmp_path / "charm.py"
    entrypoint.write_text("import ops")

    # an empty venv
    venvdir = tmp_path / "venv"
    venvdir.mkdir()

    # check
    with patch("charmcraft.linters.check_dispatch_with_python_entrypoint") as mock_check:
        mock_check.return_value = pathlib.Path(entrypoint)
        result = Framework()._check_operator(tmp_path)
    assert result is False


def test_framework_operator_venv_ops_directory_is_not_a_dir(tmp_path):
    """The charm has not a specific 'venv/ops' *dir*."""
    # an entry point that import ops
    entrypoint = tmp_path / "charm.py"
    entrypoint.write_text("import ops")

    # an ops *file* inside venv
    opsfile = tmp_path / "venv" / "ops"
    opsfile.parent.mkdir()
    opsfile.touch()

    # check
    with patch("charmcraft.linters.check_dispatch_with_python_entrypoint") as mock_check:
        mock_check.return_value = pathlib.Path(entrypoint)
        result = Framework()._check_operator(tmp_path)
    assert result is False


def test_framework_operator_corrupted_entrypoint(tmp_path):
    """Cannot parse the Python file."""
    # an entry point that import ops
    entrypoint = tmp_path / "charm.py"
    entrypoint.write_text("xx --")  # not really Python

    # an ops directory inside venv
    opsdir = tmp_path / "venv" / "ops"
    opsdir.mkdir(parents=True)

    # check
    with patch("charmcraft.linters.check_dispatch_with_python_entrypoint") as mock_check:
        mock_check.return_value = pathlib.Path(entrypoint)
        result = Framework()._check_operator(tmp_path)
    assert result is False


@pytest.mark.parametrize(
    "import_line",
    [
        "import logging",
        "import whatever.ops",
        "from stuff import ops",
        "from stuff.ops import whatever",
    ],
)
def test_framework_operator_no_ops_imported(tmp_path, monkeypatch, import_line):
    """Different imports that are NOT importing the Operator Framework."""
    # an entry point that import ops
    entrypoint = tmp_path / "charm.py"
    entrypoint.write_text(f"{import_line}")

    # an ops directory inside venv
    opsdir = tmp_path / "venv" / "ops"
    opsdir.mkdir(parents=True)

    # check
    with patch("charmcraft.linters.check_dispatch_with_python_entrypoint") as mock_check:
        mock_check.return_value = pathlib.Path(entrypoint)
        result = Framework()._check_operator(tmp_path)
    assert result is False


@pytest.mark.parametrize(
    "import_line",
    [
        "import charms.reactive",
        "import stuff, charms.reactive, morestuff",
        "from charms.reactive import stuff",
        "from charms.reactive.stuff import Stuff",
    ],
)
@pytest.mark.parametrize(
    ("charm_module", "charmcraft_yaml", "metadata_yaml"),
    [
        (
            "foobar.py",
            dedent(
                """\
                type: charm
                """
            ),
            dedent(
                """\
                name: foobar
                summary: Small text.
                description: Lot of text.
                """
            ),
        ),
        (
            "foo_bar.py",
            dedent(
                """\
                type: charm
                """
            ),
            dedent(
                """\
                name: foo-bar
                summary: Small text.
                description: Lot of text.
                """
            ),
        ),
        (
            "foobar.py",
            None,
            dedent(
                """\
                name: foobar
                summary: Small text.
                description: Lot of text.
                """
            ),
        ),
        (
            "foo_bar.py",
            None,
            dedent(
                """\
                name: foo-bar
                summary: Small text.
                description: Lot of text.
                """
            ),
        ),
    ],
)
def test_framework_reactive_used_ok(
    tmp_path,
    prepare_charmcraft_yaml,
    prepare_metadata_yaml,
    charmcraft_yaml,
    metadata_yaml,
    import_line,
    charm_module,
):
    """The reactive framework was used.

    Parametrized args:
    - import_line: different ways to express the import
    """
    prepare_charmcraft_yaml(charmcraft_yaml)
    prepare_metadata_yaml(metadata_yaml)

    # a Python file that imports charms.reactive
    entrypoint = tmp_path / "reactive" / charm_module
    entrypoint.parent.mkdir()
    entrypoint.write_text(f"{import_line}")

    # the reactive lib is used
    reactive_lib = tmp_path / "wheelhouse" / "charms.reactive-1.0.1.zip"
    reactive_lib.parent.mkdir()
    reactive_lib.touch()

    # check
    result = Framework()._check_reactive(tmp_path)
    assert result is True


def test_framework_reactive_no_metadata(tmp_path, monkeypatch):
    """No useful name from metadata."""
    # a Python file that imports charms.reactive
    entrypoint = tmp_path / "reactive" / "foobar.py"
    entrypoint.parent.mkdir()
    entrypoint.write_text("import charms.reactive")

    # the reactive lib is used
    reactive_lib = tmp_path / "wheelhouse" / "charms.reactive-1.0.1.zip"
    reactive_lib.parent.mkdir()
    reactive_lib.touch()

    # check
    result = Framework()._check_reactive(tmp_path)
    assert result is False


def test_framework_reactive_no_entrypoint(tmp_path, monkeypatch):
    """Missing entrypoint file."""
    # metadata file with needed name field
    metadata_file = tmp_path / "metadata.yaml"
    metadata_file.write_text("name: foobar")

    # the reactive lib is used
    reactive_lib = tmp_path / "wheelhouse" / "charms.reactive-1.0.1.zip"
    reactive_lib.parent.mkdir()
    reactive_lib.touch()

    # check
    result = Framework()._check_reactive(tmp_path)
    assert result is False


@pytest.mark.skipif(sys.platform == "win32", reason="Windows not [yet] supported")
def test_framework_reactive_unaccesible_entrypoint(tmp_path, monkeypatch):
    """Cannot read the entrypoint file."""
    # metadata file with needed name field
    metadata_file = tmp_path / "metadata.yaml"
    metadata_file.write_text("name: foobar")

    # a Python file that imports charms.reactive
    entrypoint = tmp_path / "reactive" / "foobar.py"
    entrypoint.parent.mkdir()
    entrypoint.write_text("import charms.reactive")
    entrypoint.chmod(0o000)

    # the reactive lib is used
    reactive_lib = tmp_path / "wheelhouse" / "charms.reactive-1.0.1.zip"
    reactive_lib.parent.mkdir()
    reactive_lib.touch()

    # check
    result = Framework()._check_reactive(tmp_path)
    assert result is False


def test_framework_reactive_corrupted_entrypoint(tmp_path, monkeypatch):
    """The entrypoint is not really a Python file."""
    # metadata file with needed name field
    metadata_file = tmp_path / "metadata.yaml"
    metadata_file.write_text("name: foobar")

    # a Python file that imports charms.reactive
    entrypoint = tmp_path / "reactive" / "foobar.py"
    entrypoint.parent.mkdir()
    entrypoint.write_text("xx --")  # not really Python

    # the reactive lib is used
    reactive_lib = tmp_path / "wheelhouse" / "charms.reactive-1.0.1.zip"
    reactive_lib.parent.mkdir()
    reactive_lib.touch()

    # check
    result = Framework()._check_reactive(tmp_path)
    assert result is False


def test_framework_reactive_no_wheelhouse(tmp_path, monkeypatch):
    """The wheelhouse directory does not exist."""
    # metadata file with needed name field
    metadata_file = tmp_path / "metadata.yaml"
    metadata_file.write_text("name: foobar")

    # a Python file that imports charms.reactive
    entrypoint = tmp_path / "reactive" / "foobar.py"
    entrypoint.parent.mkdir()
    entrypoint.write_text("import charms.reactive")

    # check
    result = Framework()._check_reactive(tmp_path)
    assert result is False


def test_framework_reactive_no_reactive_lib(tmp_path, monkeypatch):
    """The wheelhouse directory has no reactive lib."""
    # metadata file with needed name field
    metadata_file = tmp_path / "metadata.yaml"
    metadata_file.write_text("name: foobar")

    # a Python file that imports charms.reactive
    entrypoint = tmp_path / "reactive" / "foobar.py"
    entrypoint.parent.mkdir()
    entrypoint.write_text("import charms.reactive")

    # the reactive lib is used
    reactive_lib = tmp_path / "wheelhouse" / "charms.noreallyreactive-1.0.1.zip"
    reactive_lib.parent.mkdir()
    reactive_lib.touch()

    # check
    result = Framework()._check_reactive(tmp_path)
    assert result is False


@pytest.mark.parametrize(
    "import_line",
    [
        "import logging",
        "import whatever.charms.reactive",
        "import charms.whatever.reactive",
        "from stuff.charms import reactive",
        "from charms.stuff import reactive",
        "from stuff.charms.reactive import whatever",
    ],
)
def test_framework_reactive_no_reactive_imported(tmp_path, monkeypatch, import_line):
    """Different imports that are NOT importing the Reactive Framework."""
    # metadata file with needed name field
    metadata_file = tmp_path / "metadata.yaml"
    metadata_file.write_text("name: foobar")

    # a Python file that imports charms.reactive
    entrypoint = tmp_path / "reactive" / "foobar.py"
    entrypoint.parent.mkdir()
    entrypoint.write_text(f"{import_line}")

    # the reactive lib is used
    reactive_lib = tmp_path / "wheelhouse" / "charms.reactive-1.0.1.zip"
    reactive_lib.parent.mkdir()
    reactive_lib.touch()

    # check
    result = Framework()._check_reactive(tmp_path)
    assert result is False


# --- tests for JujuMetadata checker


def test_jujumetadata_all_ok(tmp_path):
    """All conditions ok for JujuMetadata to result ok."""
    # metadata file with proper fields
    metadata_file = tmp_path / "metadata.yaml"
    metadata_file.write_text(
        """
        name: foobar
        summary: Small text.
        description: Lot of text.
    """
    )
    result = JujuMetadata().run(tmp_path)
<<<<<<< HEAD
    assert result == LintResult.OK.value
=======
    assert result == JujuMetadata.Result.OK
>>>>>>> e83fc1a9


def test_jujumetadata_missing_file(tmp_path):
    """No metadata.yaml file at all."""
    linter = JujuMetadata()
    result = linter.run(tmp_path)
<<<<<<< HEAD
    assert result == LintResult.ERRORS.value
=======
    assert result == JujuMetadata.Result.ERRORS
>>>>>>> e83fc1a9
    assert linter.text == "Cannot read the metadata.yaml file."


def test_jujumetadata_file_corrupted(tmp_path):
    """The metadata.yaml file is not valid YAML."""
    metadata_file = tmp_path / "metadata.yaml"
    metadata_file.write_text(" - \n-")
    linter = JujuMetadata()
    result = linter.run(tmp_path)
<<<<<<< HEAD
    assert result == LintResult.ERRORS.value
=======
    assert result == JujuMetadata.Result.ERRORS
>>>>>>> e83fc1a9
    assert linter.text == "The metadata.yaml file is not a valid YAML file."


_mandatory_fields = ["summary", "description", "name"]


@pytest.mark.parametrize("to_miss", range(len(_mandatory_fields)))
def test_jujumetadata_missing_field_simple(tmp_path, to_miss):
    """A required field is missing in the metadata file."""
    included_fields = _mandatory_fields.copy()
    missing = included_fields.pop(to_miss)

    # metadata file with not all fields
    metadata_file = tmp_path / "metadata.yaml"
    content = "\n".join(f"{field}: some text" for field in included_fields)
    metadata_file.write_text(content)
    linter = JujuMetadata()
    result = linter.run(tmp_path)
<<<<<<< HEAD
    assert result == LintResult.ERRORS.value
=======
    assert result == JujuMetadata.Result.ERRORS
>>>>>>> e83fc1a9
    assert linter.text == (
        f"The metadata.yaml file is missing the following attribute(s): '{missing}'."
    )


def test_jujumetadata_missing_field_multiple(tmp_path):
    """More than one required field is missing in the metadata file."""
    # metadata file with not all fields
    metadata_file = tmp_path / "metadata.yaml"
    metadata_file.write_text(
        """
        name: foobar
    """
    )
    linter = JujuMetadata()
    result = linter.run(tmp_path)
<<<<<<< HEAD
    assert result == LintResult.ERRORS.value
=======
    assert result == JujuMetadata.Result.ERRORS
>>>>>>> e83fc1a9
    assert linter.text == (
        "The metadata.yaml file is missing the following attribute(s): "
        "'description' and 'summary'."
    )


# --- tests for analyze function


def create_fake_checker(**kwargs):
    """Create a fake Checker.

    Receive generic kwargs and process them as a dict for the defaults, as we can't declare
    the name in the function definition and then use it in the class definition.
    """
    params = {
        "check_type": "type",
        "name": "name",
        "url": "url",
        "text": "text",
        "result": "result",
    }
    params.update(kwargs)

    class FakeChecker(BaseChecker):
        check_type = params["check_type"]
        name = params["name"]
        url = params["url"]
        text = params["text"]

        def run(self, basedir):
            return params["result"]

    return FakeChecker


def test_analyze_run_everything(config):
    """Check that analyze runs all and collect the results."""
    FakeChecker1 = create_fake_checker(
        check_type=CheckType.ATTRIBUTE, name="name1", url="url1", text="text1", result="result1"
    )
    FakeChecker2 = create_fake_checker(
        check_type=CheckType.LINT, name="name2", url="url2", text="text2", result="result2"
    )

    # hack the first fake checker to validate that it receives the indicated path
    def dir_validator(self, basedir):
        assert basedir == pathlib.Path("test-buildpath")
        return "result1"

    FakeChecker1.run = dir_validator

    with patch("charmcraft.linters.CHECKERS", [FakeChecker1, FakeChecker2]):
        result = analyze(config, pathlib.Path("test-buildpath"))

    r1, r2 = result
<<<<<<< HEAD
    assert r1.check_type == CheckType.ATTRIBUTE
=======
    assert r1.check_type == "attribute"
>>>>>>> e83fc1a9
    assert r1.name == "name1"
    assert r1.url == "url1"
    assert r1.text == "text1"
    assert r1.result == "result1"
<<<<<<< HEAD
    assert r2.check_type == CheckType.LINT
=======
    assert r2.check_type == "lint"
>>>>>>> e83fc1a9
    assert r2.name == "name2"
    assert r2.url == "url2"
    assert r2.text == "text2"
    assert r2.result == "result2"


def test_analyze_ignore_attribute(config):
    """Run all checkers except the ignored attribute."""
    FakeChecker1 = create_fake_checker(
        check_type=CheckType.ATTRIBUTE,
        name="name1",
        result="res1",
        text="text1",
        url="url1",
    )
    FakeChecker2 = create_fake_checker(
        check_type=CheckType.LINT,
        name="name2",
        result="res2",
        text="text2",
        url="url2",
    )

    config.analysis.ignore.attributes.append("name1")
    with patch("charmcraft.linters.CHECKERS", [FakeChecker1, FakeChecker2]):
        result = analyze(config, pathlib.Path("somepath"))

    res1, res2 = result
    assert res1.check_type == CheckType.ATTRIBUTE
    assert res1.name == "name1"
<<<<<<< HEAD
    assert res1.result == LintResult.IGNORED.value
=======
    assert res1.result == LintResult.IGNORED
>>>>>>> e83fc1a9
    assert res1.text == ""
    assert res1.url == "url1"
    assert res2.check_type == CheckType.LINT
    assert res2.name == "name2"
    assert res2.result == "res2"
    assert res2.text == "text2"
    assert res2.url == "url2"


def test_analyze_ignore_linter(config):
    """Run all checkers except the ignored linter."""
    FakeChecker1 = create_fake_checker(
        check_type=CheckType.ATTRIBUTE,
        name="name1",
        result="res1",
        text="text1",
        url="url1",
    )
    FakeChecker2 = create_fake_checker(
        check_type=CheckType.LINT,
        name="name2",
        result="res2",
        text="text2",
        url="url2",
    )

    config.analysis.ignore.linters.append("name2")
    with patch("charmcraft.linters.CHECKERS", [FakeChecker1, FakeChecker2]):
        result = analyze(config, pathlib.Path("somepath"))

    res1, res2 = result
    assert res1.check_type == CheckType.ATTRIBUTE
    assert res1.name == "name1"
    assert res1.result == "res1"
    assert res1.text == "text1"
    assert res1.url == "url1"
    assert res2.check_type == CheckType.LINT
    assert res2.name == "name2"
<<<<<<< HEAD
    assert res2.result == LintResult.IGNORED.value
=======
    assert res2.result == LintResult.IGNORED
>>>>>>> e83fc1a9
    assert res2.text == ""
    assert res2.url == "url2"


def test_analyze_override_ignore(config):
    """Run all checkers even the ignored ones, if requested."""
    FakeChecker1 = create_fake_checker(check_type=CheckType.ATTRIBUTE, name="name1", result="res1")
    FakeChecker2 = create_fake_checker(check_type=CheckType.LINT, name="name2", result="res2")

    config.analysis.ignore.attributes.append("name1")
    config.analysis.ignore.linters.append("name2")
    with patch("charmcraft.linters.CHECKERS", [FakeChecker1, FakeChecker2]):
        result = analyze(config, pathlib.Path("somepath"), override_ignore_config=True)

    res1, res2 = result
    assert res1.check_type == CheckType.ATTRIBUTE
    assert res1.name == "name1"
    assert res1.result == "res1"
    assert res2.check_type == CheckType.LINT
    assert res2.name == "name2"
    assert res2.result == "res2"


def test_analyze_crash_attribute(config):
    """The attribute checker crashes."""
    FakeChecker = create_fake_checker(
        check_type=CheckType.ATTRIBUTE, name="name", text="text", url="url"
    )

    def raises(*a):
        raise ValueError

    FakeChecker.run = raises

    with patch("charmcraft.linters.CHECKERS", [FakeChecker]):
        result = analyze(config, pathlib.Path("somepath"))

    (res,) = result
    assert res.check_type == CheckType.ATTRIBUTE
    assert res.name == "name"
<<<<<<< HEAD
    assert res.result == LintResult.UNKNOWN.value
=======
    assert res.result == LintResult.UNKNOWN
>>>>>>> e83fc1a9
    assert res.text == "text"
    assert res.url == "url"


def test_analyze_crash_lint(config):
    """The lint checker crashes."""
    FakeChecker = create_fake_checker(
        check_type=CheckType.LINT, name="name", text="text", url="url"
    )

    def raises(*a):
        raise ValueError

    FakeChecker.run = raises

    with patch("charmcraft.linters.CHECKERS", [FakeChecker]):
        result = analyze(config, pathlib.Path("somepath"))

    (res,) = result
    assert res.check_type == CheckType.LINT
    assert res.name == "name"
<<<<<<< HEAD
    assert res.result == LintResult.FATAL.value
=======
    assert res.result == LintResult.FATAL
>>>>>>> e83fc1a9
    assert res.text == "text"
    assert res.url == "url"


def test_analyze_all_can_be_ignored(config):
    """Control that all real life checkers can be ignored."""
    config.analysis.ignore.attributes.extend(
        c.name for c in CHECKERS if c.check_type == CheckType.ATTRIBUTE
    )
    config.analysis.ignore.linters.extend(
        c.name for c in CHECKERS if c.check_type == CheckType.LINT
    )
<<<<<<< HEAD
    result = analyze(config, "somepath")
    assert all(r.result == LintResult.IGNORED.value for r in result)
=======
    result = analyze(config, pathlib.Path("somepath"))
    assert all(r.result == LintResult.IGNORED for r in result)
>>>>>>> e83fc1a9


# --- tests for JujuActions checker


def test_jujuactions_ok(tmp_path):
    """The actions.yaml file is valid."""
    actions_file = tmp_path / "actions.yaml"
    actions_file.write_text("stuff: foobar")
    result = JujuActions().run(tmp_path)
<<<<<<< HEAD
    assert result == LintResult.OK.value
=======
    assert result == JujuActions.Result.OK
>>>>>>> e83fc1a9


def test_jujuactions_missing_file(tmp_path):
    """No actions.yaml file at all."""
    result = JujuActions().run(tmp_path)
<<<<<<< HEAD
    assert result == LintResult.OK.value
=======
    assert result == JujuActions.Result.OK
>>>>>>> e83fc1a9


def test_jujuactions_file_corrupted(tmp_path):
    """The actions.yaml file is not valid YAML."""
    actions_file = tmp_path / "actions.yaml"
    actions_file.write_text(" - \n-")
    result = JujuActions().run(tmp_path)
<<<<<<< HEAD
    assert result == LintResult.ERRORS.value
=======
    assert result == JujuActions.Result.ERRORS
>>>>>>> e83fc1a9


# --- tests for JujuConfig checker


def test_jujuconfig_ok(tmp_path):
    """The config.yaml file is valid."""
    config_file = tmp_path / "config.yaml"
    config_file.write_text(
        """
        options:
            foo:
                type: buzz
    """
    )
    result = JujuConfig().run(tmp_path)
<<<<<<< HEAD
    assert result == LintResult.OK.value
=======
    assert result == JujuConfig.Result.OK
>>>>>>> e83fc1a9


def test_jujuconfig_missing_file(tmp_path):
    """No config.yaml file at all."""
    result = JujuConfig().run(tmp_path)
<<<<<<< HEAD
    assert result == LintResult.OK.value
=======
    assert result == JujuConfig.Result.OK
>>>>>>> e83fc1a9


def test_jujuconfig_file_corrupted(tmp_path):
    """The config.yaml file is not valid YAML."""
    config_file = tmp_path / "config.yaml"
    config_file.write_text(" - \n-")
    linter = JujuConfig()
    result = linter.run(tmp_path)
<<<<<<< HEAD
    assert result == LintResult.ERRORS.value
=======
    assert result == JujuConfig.Result.ERRORS
>>>>>>> e83fc1a9
    assert linter.text == "The config.yaml file is not a valid YAML file."


def test_jujuconfig_no_options(tmp_path):
    """The config.yaml file does not have an options key."""
    config_file = tmp_path / "config.yaml"
    config_file.write_text(
        """
        summary: Small text.
    """
    )
    linter = JujuConfig()
    result = linter.run(tmp_path)
<<<<<<< HEAD
    assert result == LintResult.ERRORS.value
=======
    assert result == JujuConfig.Result.ERRORS
>>>>>>> e83fc1a9
    assert linter.text == "Error in config.yaml: must have an 'options' dictionary."


def test_jujuconfig_empty_options(tmp_path):
    """The config.yaml file has an empty options key."""
    config_file = tmp_path / "config.yaml"
    config_file.write_text(
        """
        options:
    """
    )
    linter = JujuConfig()
    result = linter.run(tmp_path)
<<<<<<< HEAD
    assert result == LintResult.ERRORS.value
=======
    assert result == JujuConfig.Result.ERRORS
>>>>>>> e83fc1a9
    assert linter.text == "Error in config.yaml: must have an 'options' dictionary."


def test_jujuconfig_options_not_dict(tmp_path):
    """The config.yaml file has an options key that is not a dict."""
    config_file = tmp_path / "config.yaml"
    config_file.write_text(
        """
        options:
          - foo
          - bar
    """
    )
    linter = JujuConfig()
    result = linter.run(tmp_path)
<<<<<<< HEAD
    assert result == LintResult.ERRORS.value
=======
    assert result == JujuConfig.Result.ERRORS
>>>>>>> e83fc1a9
    assert linter.text == "Error in config.yaml: must have an 'options' dictionary."


def test_jujuconfig_no_type_in_options_items(tmp_path):
    """The items under 'options' must have a 'type' key."""
    config_file = tmp_path / "config.yaml"
    config_file.write_text(
        """
        options:
          foo:
            description: something missing
    """
    )
    linter = JujuConfig()
    result = linter.run(tmp_path)
<<<<<<< HEAD
    assert result == LintResult.ERRORS.value
=======
    assert result == JujuConfig.Result.ERRORS
>>>>>>> e83fc1a9
    assert linter.text == "Error in config.yaml: items under 'options' must have a 'type' key."


# --- tests for Entrypoint checker


def test_entrypoint_not_used(tmp_path):
    """An entrypoint is not really used, nothing to check."""
    with patch("charmcraft.linters.get_entrypoint_from_dispatch") as mock_check:
        mock_check.return_value = None
        result = Entrypoint().run(tmp_path)
<<<<<<< HEAD
    assert result == LintResult.NONAPPLICABLE.value
=======
    assert result == Entrypoint.Result.NONAPPLICABLE
>>>>>>> e83fc1a9
    mock_check.assert_called_with(tmp_path)


def test_entrypoint_all_ok(tmp_path):
    """All conditions for 'framework' are in place."""
    entrypoint = tmp_path / "charm.sh"
    entrypoint.touch(mode=0o777)
    with patch("charmcraft.linters.get_entrypoint_from_dispatch") as mock_check:
        mock_check.return_value = entrypoint
        result = Entrypoint().run(tmp_path)
<<<<<<< HEAD
    assert result == LintResult.OK.value
=======
    assert result == Entrypoint.Result.OK
>>>>>>> e83fc1a9
    mock_check.assert_called_with(tmp_path)


def test_entrypoint_missing(tmp_path):
    """The file does not exist."""
    entrypoint = tmp_path / "charm"
    linter = Entrypoint()
    with patch("charmcraft.linters.get_entrypoint_from_dispatch", return_value=entrypoint):
        result = linter.run(tmp_path)
<<<<<<< HEAD
    assert result == LintResult.ERRORS.value
=======
    assert result == Entrypoint.Result.ERRORS
>>>>>>> e83fc1a9
    assert linter.text == f"Cannot find the entrypoint file: {str(entrypoint)!r}"


def test_entrypoint_directory(tmp_path):
    """The pointed entrypoint is a directory."""
    entrypoint = tmp_path / "charm"
    entrypoint.mkdir()
    linter = Entrypoint()
    with patch("charmcraft.linters.get_entrypoint_from_dispatch", return_value=entrypoint):
        result = linter.run(tmp_path)
<<<<<<< HEAD
    assert result == LintResult.ERRORS.value
=======
    assert result == Entrypoint.Result.ERRORS
>>>>>>> e83fc1a9
    assert linter.text == f"The entrypoint is not a file: {str(entrypoint)!r}"


@pytest.mark.skipif(sys.platform == "win32", reason="Windows not [yet] supported")
def test_entrypoint_non_exec(tmp_path):
    """The pointed entrypoint is not an executable file."""
    entrypoint = tmp_path / "charm"
    entrypoint.touch()
    linter = Entrypoint()
    with patch("charmcraft.linters.get_entrypoint_from_dispatch", return_value=entrypoint):
        result = linter.run(tmp_path)
<<<<<<< HEAD
    assert result == LintResult.ERRORS.value
=======
    assert result == Entrypoint.Result.ERRORS
>>>>>>> e83fc1a9
    assert linter.text == f"The entrypoint file is not executable: {str(entrypoint)!r}"<|MERGE_RESOLUTION|>--- conflicted
+++ resolved
@@ -25,11 +25,8 @@
 
 from charmcraft.linters import (
     CHECKERS,
-<<<<<<< HEAD
-=======
     BaseChecker,
     CheckType,
->>>>>>> e83fc1a9
     Entrypoint,
     Framework,
     JujuActions,
@@ -40,11 +37,7 @@
     check_dispatch_with_python_entrypoint,
     get_entrypoint_from_dispatch,
 )
-<<<<<<< HEAD
-from charmcraft.models.lint import CheckType, LintResult
-=======
 from charmcraft.models.lint import LintResult
->>>>>>> e83fc1a9
 
 EXAMPLE_DISPATCH = """
 #!/bin/sh
@@ -154,30 +147,18 @@
     """The charm is written in Python."""
     with patch("charmcraft.linters.check_dispatch_with_python_entrypoint") as mock_check:
         mock_check.return_value = pathlib.Path("entrypoint")
-<<<<<<< HEAD
-        result = Language().run("somedir")
-    assert result == "python"
-    mock_check.assert_called_with("somedir")
-=======
         result = Language().run(pathlib.Path("somedir"))
     assert result == Language.Result.PYTHON
     mock_check.assert_called_with(pathlib.Path("somedir"))
->>>>>>> e83fc1a9
 
 
 def test_language_no_dispatch(tmp_path):
     """The charm has no dispatch at all."""
     with patch("charmcraft.linters.check_dispatch_with_python_entrypoint") as mock_check:
         mock_check.return_value = None
-<<<<<<< HEAD
-        result = Language().run("somedir")
-    assert result == LintResult.UNKNOWN.value
-    mock_check.assert_called_with("somedir")
-=======
         result = Language().run(pathlib.Path("somedir"))
     assert result == Language.Result.UNKNOWN
     mock_check.assert_called_with(pathlib.Path("somedir"))
->>>>>>> e83fc1a9
 
 
 # --- tests for Framework checker
@@ -606,22 +587,14 @@
     """
     )
     result = JujuMetadata().run(tmp_path)
-<<<<<<< HEAD
-    assert result == LintResult.OK.value
-=======
     assert result == JujuMetadata.Result.OK
->>>>>>> e83fc1a9
 
 
 def test_jujumetadata_missing_file(tmp_path):
     """No metadata.yaml file at all."""
     linter = JujuMetadata()
     result = linter.run(tmp_path)
-<<<<<<< HEAD
-    assert result == LintResult.ERRORS.value
-=======
     assert result == JujuMetadata.Result.ERRORS
->>>>>>> e83fc1a9
     assert linter.text == "Cannot read the metadata.yaml file."
 
 
@@ -631,11 +604,7 @@
     metadata_file.write_text(" - \n-")
     linter = JujuMetadata()
     result = linter.run(tmp_path)
-<<<<<<< HEAD
-    assert result == LintResult.ERRORS.value
-=======
     assert result == JujuMetadata.Result.ERRORS
->>>>>>> e83fc1a9
     assert linter.text == "The metadata.yaml file is not a valid YAML file."
 
 
@@ -654,11 +623,7 @@
     metadata_file.write_text(content)
     linter = JujuMetadata()
     result = linter.run(tmp_path)
-<<<<<<< HEAD
-    assert result == LintResult.ERRORS.value
-=======
     assert result == JujuMetadata.Result.ERRORS
->>>>>>> e83fc1a9
     assert linter.text == (
         f"The metadata.yaml file is missing the following attribute(s): '{missing}'."
     )
@@ -675,11 +640,7 @@
     )
     linter = JujuMetadata()
     result = linter.run(tmp_path)
-<<<<<<< HEAD
-    assert result == LintResult.ERRORS.value
-=======
     assert result == JujuMetadata.Result.ERRORS
->>>>>>> e83fc1a9
     assert linter.text == (
         "The metadata.yaml file is missing the following attribute(s): "
         "'description' and 'summary'."
@@ -736,20 +697,12 @@
         result = analyze(config, pathlib.Path("test-buildpath"))
 
     r1, r2 = result
-<<<<<<< HEAD
-    assert r1.check_type == CheckType.ATTRIBUTE
-=======
     assert r1.check_type == "attribute"
->>>>>>> e83fc1a9
     assert r1.name == "name1"
     assert r1.url == "url1"
     assert r1.text == "text1"
     assert r1.result == "result1"
-<<<<<<< HEAD
-    assert r2.check_type == CheckType.LINT
-=======
     assert r2.check_type == "lint"
->>>>>>> e83fc1a9
     assert r2.name == "name2"
     assert r2.url == "url2"
     assert r2.text == "text2"
@@ -780,11 +733,7 @@
     res1, res2 = result
     assert res1.check_type == CheckType.ATTRIBUTE
     assert res1.name == "name1"
-<<<<<<< HEAD
-    assert res1.result == LintResult.IGNORED.value
-=======
     assert res1.result == LintResult.IGNORED
->>>>>>> e83fc1a9
     assert res1.text == ""
     assert res1.url == "url1"
     assert res2.check_type == CheckType.LINT
@@ -823,11 +772,7 @@
     assert res1.url == "url1"
     assert res2.check_type == CheckType.LINT
     assert res2.name == "name2"
-<<<<<<< HEAD
-    assert res2.result == LintResult.IGNORED.value
-=======
     assert res2.result == LintResult.IGNORED
->>>>>>> e83fc1a9
     assert res2.text == ""
     assert res2.url == "url2"
 
@@ -868,11 +813,7 @@
     (res,) = result
     assert res.check_type == CheckType.ATTRIBUTE
     assert res.name == "name"
-<<<<<<< HEAD
-    assert res.result == LintResult.UNKNOWN.value
-=======
     assert res.result == LintResult.UNKNOWN
->>>>>>> e83fc1a9
     assert res.text == "text"
     assert res.url == "url"
 
@@ -894,11 +835,7 @@
     (res,) = result
     assert res.check_type == CheckType.LINT
     assert res.name == "name"
-<<<<<<< HEAD
-    assert res.result == LintResult.FATAL.value
-=======
     assert res.result == LintResult.FATAL
->>>>>>> e83fc1a9
     assert res.text == "text"
     assert res.url == "url"
 
@@ -911,13 +848,8 @@
     config.analysis.ignore.linters.extend(
         c.name for c in CHECKERS if c.check_type == CheckType.LINT
     )
-<<<<<<< HEAD
-    result = analyze(config, "somepath")
-    assert all(r.result == LintResult.IGNORED.value for r in result)
-=======
     result = analyze(config, pathlib.Path("somepath"))
     assert all(r.result == LintResult.IGNORED for r in result)
->>>>>>> e83fc1a9
 
 
 # --- tests for JujuActions checker
@@ -928,21 +860,13 @@
     actions_file = tmp_path / "actions.yaml"
     actions_file.write_text("stuff: foobar")
     result = JujuActions().run(tmp_path)
-<<<<<<< HEAD
-    assert result == LintResult.OK.value
-=======
     assert result == JujuActions.Result.OK
->>>>>>> e83fc1a9
 
 
 def test_jujuactions_missing_file(tmp_path):
     """No actions.yaml file at all."""
     result = JujuActions().run(tmp_path)
-<<<<<<< HEAD
-    assert result == LintResult.OK.value
-=======
     assert result == JujuActions.Result.OK
->>>>>>> e83fc1a9
 
 
 def test_jujuactions_file_corrupted(tmp_path):
@@ -950,11 +874,7 @@
     actions_file = tmp_path / "actions.yaml"
     actions_file.write_text(" - \n-")
     result = JujuActions().run(tmp_path)
-<<<<<<< HEAD
-    assert result == LintResult.ERRORS.value
-=======
     assert result == JujuActions.Result.ERRORS
->>>>>>> e83fc1a9
 
 
 # --- tests for JujuConfig checker
@@ -971,21 +891,13 @@
     """
     )
     result = JujuConfig().run(tmp_path)
-<<<<<<< HEAD
-    assert result == LintResult.OK.value
-=======
     assert result == JujuConfig.Result.OK
->>>>>>> e83fc1a9
 
 
 def test_jujuconfig_missing_file(tmp_path):
     """No config.yaml file at all."""
     result = JujuConfig().run(tmp_path)
-<<<<<<< HEAD
-    assert result == LintResult.OK.value
-=======
     assert result == JujuConfig.Result.OK
->>>>>>> e83fc1a9
 
 
 def test_jujuconfig_file_corrupted(tmp_path):
@@ -994,11 +906,7 @@
     config_file.write_text(" - \n-")
     linter = JujuConfig()
     result = linter.run(tmp_path)
-<<<<<<< HEAD
-    assert result == LintResult.ERRORS.value
-=======
     assert result == JujuConfig.Result.ERRORS
->>>>>>> e83fc1a9
     assert linter.text == "The config.yaml file is not a valid YAML file."
 
 
@@ -1012,11 +920,7 @@
     )
     linter = JujuConfig()
     result = linter.run(tmp_path)
-<<<<<<< HEAD
-    assert result == LintResult.ERRORS.value
-=======
     assert result == JujuConfig.Result.ERRORS
->>>>>>> e83fc1a9
     assert linter.text == "Error in config.yaml: must have an 'options' dictionary."
 
 
@@ -1030,11 +934,7 @@
     )
     linter = JujuConfig()
     result = linter.run(tmp_path)
-<<<<<<< HEAD
-    assert result == LintResult.ERRORS.value
-=======
     assert result == JujuConfig.Result.ERRORS
->>>>>>> e83fc1a9
     assert linter.text == "Error in config.yaml: must have an 'options' dictionary."
 
 
@@ -1050,11 +950,7 @@
     )
     linter = JujuConfig()
     result = linter.run(tmp_path)
-<<<<<<< HEAD
-    assert result == LintResult.ERRORS.value
-=======
     assert result == JujuConfig.Result.ERRORS
->>>>>>> e83fc1a9
     assert linter.text == "Error in config.yaml: must have an 'options' dictionary."
 
 
@@ -1070,11 +966,7 @@
     )
     linter = JujuConfig()
     result = linter.run(tmp_path)
-<<<<<<< HEAD
-    assert result == LintResult.ERRORS.value
-=======
     assert result == JujuConfig.Result.ERRORS
->>>>>>> e83fc1a9
     assert linter.text == "Error in config.yaml: items under 'options' must have a 'type' key."
 
 
@@ -1086,11 +978,7 @@
     with patch("charmcraft.linters.get_entrypoint_from_dispatch") as mock_check:
         mock_check.return_value = None
         result = Entrypoint().run(tmp_path)
-<<<<<<< HEAD
-    assert result == LintResult.NONAPPLICABLE.value
-=======
     assert result == Entrypoint.Result.NONAPPLICABLE
->>>>>>> e83fc1a9
     mock_check.assert_called_with(tmp_path)
 
 
@@ -1101,11 +989,7 @@
     with patch("charmcraft.linters.get_entrypoint_from_dispatch") as mock_check:
         mock_check.return_value = entrypoint
         result = Entrypoint().run(tmp_path)
-<<<<<<< HEAD
-    assert result == LintResult.OK.value
-=======
     assert result == Entrypoint.Result.OK
->>>>>>> e83fc1a9
     mock_check.assert_called_with(tmp_path)
 
 
@@ -1115,11 +999,7 @@
     linter = Entrypoint()
     with patch("charmcraft.linters.get_entrypoint_from_dispatch", return_value=entrypoint):
         result = linter.run(tmp_path)
-<<<<<<< HEAD
-    assert result == LintResult.ERRORS.value
-=======
     assert result == Entrypoint.Result.ERRORS
->>>>>>> e83fc1a9
     assert linter.text == f"Cannot find the entrypoint file: {str(entrypoint)!r}"
 
 
@@ -1130,11 +1010,7 @@
     linter = Entrypoint()
     with patch("charmcraft.linters.get_entrypoint_from_dispatch", return_value=entrypoint):
         result = linter.run(tmp_path)
-<<<<<<< HEAD
-    assert result == LintResult.ERRORS.value
-=======
     assert result == Entrypoint.Result.ERRORS
->>>>>>> e83fc1a9
     assert linter.text == f"The entrypoint is not a file: {str(entrypoint)!r}"
 
 
@@ -1146,9 +1022,5 @@
     linter = Entrypoint()
     with patch("charmcraft.linters.get_entrypoint_from_dispatch", return_value=entrypoint):
         result = linter.run(tmp_path)
-<<<<<<< HEAD
-    assert result == LintResult.ERRORS.value
-=======
     assert result == Entrypoint.Result.ERRORS
->>>>>>> e83fc1a9
     assert linter.text == f"The entrypoint file is not executable: {str(entrypoint)!r}"