--- conflicted
+++ resolved
@@ -37,10 +37,7 @@
     "kubernetes": "init-kubernetes",
     "machine": "init-machine",
     "flask-framework": "init-flask-framework",
-<<<<<<< HEAD
     "django-framework": "init-django-framework",
-=======
->>>>>>> 88f6ec4e
 }
 DEFAULT_PROFILE = "simple"
 
