--- conflicted
+++ resolved
@@ -33,42 +33,6 @@
         },
     }
     assert expected_plan == updated_plan
-<<<<<<< HEAD
-    # Check the service was started
-    service = harness.model.unit.get_container("httpbin").get_service("httpbin")
-    assert service.is_running()
-    # Ensure we set an ActiveStatus with no message
-    assert harness.model.unit.status == ops.ActiveStatus()
-
-
-def test_config_changed_valid_can_connect(harness: ops.testing.Harness[{{ class_name }}]):
-    # Ensure the simulated Pebble API is reachable
-    harness.set_can_connect("httpbin", True)
-    # Trigger a config-changed event with an updated value
-    harness.update_config({"log-level": "debug"})
-    # Get the plan now we've run PebbleReady
-    updated_plan = harness.get_container_pebble_plan("httpbin").to_dict()
-    updated_env = updated_plan["services"]["httpbin"]["environment"]
-    # Check the config change was effective
-    assert updated_env == {"GUNICORN_CMD_ARGS": "--log-level debug"}
-    assert harness.model.unit.status == ops.ActiveStatus()
-
-
-def test_config_changed_valid_cannot_connect(harness: ops.testing.Harness[{{ class_name }}]):
-    # Trigger a config-changed event with an updated value
-    harness.update_config({"log-level": "debug"})
-    # Check the charm is in MaintenanceStatus
-    assert isinstance(harness.model.unit.status, ops.MaintenanceStatus)
-
-
-def test_config_changed_invalid(harness: ops.testing.Harness[{{ class_name }}]):
-    # Ensure the simulated Pebble API is reachable
-    harness.set_can_connect("httpbin", True)
-    # Trigger a config-changed event with an updated value
-    harness.update_config({"log-level": "foobar"})
-    # Check the charm is in BlockedStatus
-    assert isinstance(harness.model.unit.status, ops.BlockedStatus)
-=======
     assert (
         state_out.get_container(container.name).service_statuses["httpbin"]
         == ops.pebble.ServiceStatus.ACTIVE
@@ -127,5 +91,4 @@
 
     # Assert:
     assert isinstance(state_out.unit_status, testing.BlockedStatus)
-    assert invalid_level in state_out.unit_status.message
->>>>>>> d6f9d135
+    assert invalid_level in state_out.unit_status.message