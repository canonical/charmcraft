--- conflicted
+++ resolved
@@ -3,13 +3,7 @@
 #
 # Learn more about testing at: https://juju.is/docs/sdk/testing
 
-<<<<<<< HEAD
-import ops
-import ops.testing
-import pytest
-=======
 from ops import testing
->>>>>>> f9d17b0d
 
 from charm import {{ class_name }}
 
