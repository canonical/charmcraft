--- conflicted
+++ resolved
@@ -153,15 +153,6 @@
 
         # show warnings (if any), then errors (if any)
         template = "- {0.name}: {0.text} ({0.url})"
-<<<<<<< HEAD
-        if LintResult.WARNINGS.value in lint_results_by_outcome:
-            emit.progress("Lint Warnings:", permanent=True)
-            for result in lint_results_by_outcome[LintResult.WARNINGS.value]:
-                emit.progress(template.format(result), permanent=True)
-        if LintResult.ERRORS.value in lint_results_by_outcome:
-            emit.progress("Lint Errors:", permanent=True)
-            for result in lint_results_by_outcome[LintResult.ERRORS.value]:
-=======
         if LintResult.WARNINGS in lint_results_by_outcome:
             emit.progress("Lint Warnings:", permanent=True)
             for result in lint_results_by_outcome[LintResult.WARNINGS]:
@@ -169,7 +160,6 @@
         if LintResult.ERRORS in lint_results_by_outcome:
             emit.progress("Lint Errors:", permanent=True)
             for result in lint_results_by_outcome[LintResult.ERRORS]:
->>>>>>> e83fc1a9
                 emit.progress(template.format(result), permanent=True)
             if self.force_packing:
                 emit.progress("Packing anyway as requested.", permanent=True)
