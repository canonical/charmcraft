--- conflicted
+++ resolved
@@ -85,11 +85,7 @@
     def __init__(
         self, charms: Mapping[str, Iterable[pathlib.Path]], source: bool = True
     ):
-<<<<<<< HEAD
-        import charmcraft.utils  # noqa: PLC0415 (circular imports)
-=======
         import charmcraft.utils  # noqa: PLC0415  prevent circular imports
->>>>>>> be3bf003
 
         charm_names = charmcraft.utils.humanize_list(charms.keys(), "and")
         super().__init__(
