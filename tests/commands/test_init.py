--- conflicted
+++ resolved
@@ -25,9 +25,6 @@
 from charmcraft.cmdbase import CommandError
 from charmcraft.commands.init import InitCommand
 from charmcraft.utils import S_IXALL
-<<<<<<< HEAD
-from tests.test_infra import pep8_test, get_python_filepaths
-=======
 from tests.test_infra import pep8_test, get_python_filepaths, pep257_test
 
 
@@ -36,7 +33,6 @@
     cmd.run(Namespace(path=tmp_path, name='my-charm', author='J Doe', series='k8s', force=False))
     paths = get_python_filepaths(roots=[str(tmp_path / "src")], python_paths=[])
     pep257_test(paths)
->>>>>>> 89d2ff7c
 
 
 def test_init_pep8(tmp_path, config, *, author="J Doe"):
@@ -105,17 +101,10 @@
     assert (tmp_path / "src/charm.py").stat().st_mode & S_IXALL == S_IXALL
 
 
-<<<<<<< HEAD
 def test_tests(tmp_path, config):
     # fix the PYTHONPATH and PATH so the tests in the initted environment use our own
     # virtualenv libs and bins (if any), as they need them, but we're not creating a
-    # venv for the tests (note that for CI doesn't use a venv, so this is for local tests)
-=======
-def test_tests(tmp_path):
-    # fix the PYTHONPATH and PATH so the tests in the initted environment use our own
-    # virtualenv libs and bins (if any), as they need them, but we're not creating a
     # venv for the local tests (note that for CI doesn't use a venv)
->>>>>>> 89d2ff7c
     env = os.environ.copy()
     env_paths = [p for p in sys.path if 'env/lib/python' in p]
     if env_paths:
