--- conflicted
+++ resolved
@@ -61,10 +61,7 @@
 module=[
     "charmcraft.charm_builder",
     "charmcraft.cmdbase",
-<<<<<<< HEAD
-=======
     "charmcraft.commands.extensions",
->>>>>>> 90e25caf
     "charmcraft.commands.pack",
     "charmcraft.commands.store",
     "charmcraft.commands.store.registry",
@@ -72,13 +69,10 @@
     "charmcraft.config",
     "charmcraft.extensions._utils",
     "charmcraft.linters",
-<<<<<<< HEAD
-=======
     "charmcraft.models.actions",
     "charmcraft.models.basic",
     "charmcraft.models.config",
     "charmcraft.models.charmcraft",
->>>>>>> 90e25caf
     "charmcraft.package",
     "charmcraft.parts",
     "charmcraft.providers",
