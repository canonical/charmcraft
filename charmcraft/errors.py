# Copyright 2023 Canonical Ltd.
#
# Licensed under the Apache License, Version 2.0 (the "License");
# you may not use this file except in compliance with the License.
# You may obtain a copy of the License at
#
# http://www.apache.org/licenses/LICENSE-2.0
#
# Unless required by applicable law or agreed to in writing, software
# distributed under the License is distributed on an "AS IS" BASIS,
# WITHOUT WARRANTIES OR CONDITIONS OF ANY KIND, either express or implied.
# See the License for the specific language governing permissions and
# limitations under the License.
#
# For further info, check https://github.com/canonical/charmcraft
"""Charmcraft error classes."""
import io
import pathlib
<<<<<<< HEAD
from typing import TYPE_CHECKING, Iterable, List, Mapping, Optional
=======
from collections.abc import Iterable, Mapping
>>>>>>> b3ab8f39

from craft_cli import CraftError

if TYPE_CHECKING:
    from charmcraft.linters import CheckResult
else:
    CheckResult = "CheckResult"


class ClassicFallback(BaseException):
    """Exception used for falling back to classic charmcraft.

    Only used during the transition to craft-application.
    """


class InvalidEnvironmentVariableError(CraftError):
    """A Charmcraft-related environment variable value is invalid."""

    def __init__(
        self, variable: str, *, details: str, resolution: str, docs_url: Optional[str] = None
    ):
        super().__init__(
            f"Environment variable {variable!r} contains an invalid value.",
            details=details,
            resolution=resolution,
            docs_url=docs_url,
            reportable=False,
            retcode=65,  # Data format error
        )


class BadLibraryPathError(CraftError):
    """Subclass to provide a specific error for a bad library path."""

    def __init__(self, path):
        super().__init__(
            "Charm library path {} must conform to lib/charms/<charm>/vN/<libname>.py"
            "".format(path)
        )


class BadLibraryNameError(CraftError):
    """Subclass to provide a specific error for a bad library name."""

    def __init__(self, name):
        super().__init__(
            f"Charm library name {name!r} must conform to charms.<charm>.vN.<libname>"
        )


class InvalidCharmPathError(CraftError):
    """The path provided is not the source directory for a valid charm."""

    def __init__(self, path: pathlib.Path):
        super().__init__(
            f"Path does not contain source for a valid charm: {path}",
            resolution=(
                "Ensure the given path is a directory containing valid charmcraft.yaml "
                "and metadata.yaml files."
            ),
        )


class DuplicateCharmsError(CraftError):
    """Duplicate charms were found on disk for the same name.

    If source is True, this refers to charm sources. Otherwise, it refers to files.
    """

    _sources_resolution = (
        "Remove duplicate charms or specify directories with --include-charm. "
        "These can be seen with --verbosity=debug"
    )
    _files_resolution = (
        "Ensure each charm generates only one output file. "
        "Files can be seen with --verbosity=debug"
    )

    def __init__(self, charms: Mapping[str, Iterable[pathlib.Path]], source: bool = True):
        import charmcraft.utils

        charm_names = charmcraft.utils.humanize_list(charms.keys(), "and")
        super().__init__(
            f"Duplicate charms found: {charm_names}",
            details=self._format_details(charms),
            resolution=self._sources_resolution if source else self._files_resolution,
            logpath_report=False,
            reportable=False,
        )

    @staticmethod
    def _format_details(charms: Mapping[str, Iterable[pathlib.Path]]) -> str:
        # 6 is the length of "CHARM", the left side of the header.
        longest_name = max([max(len(k) for k in charms), 5])
        path_tree_line_format = "{name:>" + str(longest_name) + "} : {path}"
        details = io.StringIO()
        print("Charms with duplicate paths:", file=details)
        print(path_tree_line_format.format(name="CHARM", path="PATHS"), file=details)
        for charm, paths in charms.items():
            path_iter = iter(paths)
            print(path_tree_line_format.format(name=charm, path=next(path_iter)), file=details)
            for path in path_iter:
                print(path_tree_line_format.format(name="", path=path), file=details)
        return details.getvalue()


class LintingError(CraftError):
    """Lint failures."""

    def __init__(self, errors: List[CheckResult], warnings: List[CheckResult]):
        self.errors = errors
        self.warnings = warnings
        detail_lines = ["ERRORS:"]
        for err in errors:
            detail_lines.append(f"- {err.name}: {err.text} ({err.url})")
        for warning in warnings:
            detail_lines.append(f"- {warning.name}: {warning.text} ({warning.url})")

        super().__init__(
            f"There were {len(errors)} linting errors and {len(warnings)} warnings."
            "\n".join(detail_lines)
        )


class DependencyError(CraftError):
    """Errors related to dependencies."""


class InvalidDependenciesError(DependencyError):
    """In strict dependencies mode, some binary dependencies."""


class MissingDependenciesError(DependencyError):
    """In strict dependencies mode, some dependencies are missing from requirements files."""

    def __init__(self, extra_dependencies: Iterable[str]):
        self.extra_dependencies = sorted(extra_dependencies)
        extra_deps_str = ", ".join(self.extra_dependencies)
        super().__init__(
            "Some dependencies were not included in requirements files.",
            details=f"Missing dependencies: {extra_deps_str}",
            resolution="Ensure all missing dependencies are included in a requirements file.",
            # TODO: Docs URL
            reportable=False,
        )


class ExtensionError(CraftError):
    """Error related to extension handling."""<|MERGE_RESOLUTION|>--- conflicted
+++ resolved
@@ -16,11 +16,8 @@
 """Charmcraft error classes."""
 import io
 import pathlib
-<<<<<<< HEAD
-from typing import TYPE_CHECKING, Iterable, List, Mapping, Optional
-=======
 from collections.abc import Iterable, Mapping
->>>>>>> b3ab8f39
+from typing import TYPE_CHECKING
 
 from craft_cli import CraftError
 
@@ -41,7 +38,7 @@
     """A Charmcraft-related environment variable value is invalid."""
 
     def __init__(
-        self, variable: str, *, details: str, resolution: str, docs_url: Optional[str] = None
+        self, variable: str, *, details: str, resolution: str, docs_url: str | None = None
     ):
         super().__init__(
             f"Environment variable {variable!r} contains an invalid value.",
@@ -131,7 +128,7 @@
 class LintingError(CraftError):
     """Lint failures."""
 
-    def __init__(self, errors: List[CheckResult], warnings: List[CheckResult]):
+    def __init__(self, errors: list[CheckResult], warnings: list[CheckResult]):
         self.errors = errors
         self.warnings = warnings
         detail_lines = ["ERRORS:"]
