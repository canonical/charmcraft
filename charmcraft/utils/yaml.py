# Copyright 2023 Canonical Ltd.
#
# Licensed under the Apache License, Version 2.0 (the "License");
# you may not use this file except in compliance with the License.
# You may obtain a copy of the License at
#
# http://www.apache.org/licenses/LICENSE-2.0
#
# Unless required by applicable law or agreed to in writing, software
# distributed under the License is distributed on an "AS IS" BASIS,
# WITHOUT WARRANTIES OR CONDITIONS OF ANY KIND, either express or implied.
# See the License for the specific language governing permissions and
# limitations under the License.
#
# For further info, check https://github.com/canonical/charmcraft
"""YAML-related utilities for Charmcraft."""

from typing import Any

import pydantic
import yaml
from craft_cli import emit

from charmcraft import const


def load_yaml(fpath) -> dict[str, Any] | None:
    """Return the content of a YAML file."""
    if not fpath.is_file():
        emit.debug(f"Couldn't find config file {str(fpath)!r}")
        return None
    try:
        with fpath.open("r") as fh:
            content = yaml.safe_load(fh)
    except (yaml.error.YAMLError, OSError) as err:
        emit.debug(f"Failed to read/parse config file {str(fpath)!r}: {err!r}")
        return None
    return content


def _repr_str(dumper: yaml.SafeDumper, data: str) -> yaml.ScalarNode:
    """Multi-line string representer for the YAML dumper."""
    if "\n" in data:
        return dumper.represent_scalar("tag:yaml.org,2002:str", data, style="|")
    return dumper.represent_scalar("tag:yaml.org,2002:str", data)


<<<<<<< HEAD
def dump_yaml(data: Any) -> str:  # noqa: ANN401 yaml.dump takes anything, so why can't we?
=======
def dump_yaml(data: Any) -> str:  # noqa: ANN401 - yaml.dump takes anything, so why can't we?
>>>>>>> 196d652b
    """Dump a craft model to a YAML string."""
    yaml.add_representer(str, _repr_str, Dumper=yaml.SafeDumper)
    yaml.add_representer(
        pydantic.AnyUrl,
        _repr_str,  # type: ignore[arg-type]
        Dumper=yaml.SafeDumper,
    )
    yaml.add_representer(
        const.CharmArch,
        yaml.representer.SafeRepresenter.represent_str,
        Dumper=yaml.SafeDumper,
    )
    return yaml.dump(data, Dumper=yaml.SafeDumper, sort_keys=False)<|MERGE_RESOLUTION|>--- conflicted
+++ resolved
@@ -45,11 +45,7 @@
     return dumper.represent_scalar("tag:yaml.org,2002:str", data)
 
 
-<<<<<<< HEAD
-def dump_yaml(data: Any) -> str:  # noqa: ANN401 yaml.dump takes anything, so why can't we?
-=======
 def dump_yaml(data: Any) -> str:  # noqa: ANN401 - yaml.dump takes anything, so why can't we?
->>>>>>> 196d652b
     """Dump a craft model to a YAML string."""
     yaml.add_representer(str, _repr_str, Dumper=yaml.SafeDumper)
     yaml.add_representer(
